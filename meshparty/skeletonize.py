--- conflicted
+++ resolved
@@ -31,10 +31,6 @@
     mesh = mesh_meta.mesh(seg_id=seg_id,
                           merge_large_components=False,
                           remove_duplicate_vertices=False)
-<<<<<<< HEAD
-    # mesh.stitch_overlapped_components()
-=======
->>>>>>> f9331ba4
 
     skeletonize_output = skeletonize_components(mesh,
                                                 soma_pt=soma_pt,
@@ -233,11 +229,7 @@
     if soma_pt is not None:
         soma_d = mesh.vertices - soma_pt[np.newaxis, :]
         soma_d = np.linalg.norm(soma_d, axis=1)
-<<<<<<< HEAD
-        is_soma_pt = soma_d<soma_thresh
-=======
         is_soma_pt = soma_d < soma_thresh
->>>>>>> f9331ba4
     else:
         is_soma_pt = None
         soma_d = None
