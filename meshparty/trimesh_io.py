import numpy as np
import h5py
from scipy import spatial, sparse
from sklearn import decomposition
import os
import networkx as nx
import requests
import time

import cloudvolume
from multiwrapper import multiprocessing_utils as mu

import trimesh
<<<<<<< HEAD
from trimesh import caching, io
=======
try:
    from trimesh import exchange
except ImportError:
    from trimesh import io as exchange

>>>>>>> 66a9048e
from pymeshfix import _meshfix
from tqdm import trange

from meshparty import utils


def read_mesh_h5(filename):
    """Reads a mesh's vertices, faces and normals from an hdf5 file"""
    assert os.path.isfile(filename)

    with h5py.File(filename, "r") as f:
        vertices = f["vertices"].value
        faces = f["faces"].value

        if len(faces.shape) == 1:
            faces = faces.reshape(-1, 3)

        if "normals" in f.keys():
            normals = f["normals"].value
        else:
            normals = []

        if "mesh_edges" in f.keys():
            mesh_edges = f["mesh_edges"].value
        else:
            mesh_edges = None

    return vertices, faces, normals, mesh_edges


def write_mesh_h5(filename, vertices, faces,
                  normals=None, mesh_edges=None, overwrite=False):
    """Writes a mesh's vertices, faces (and normals) to an hdf5 file"""

    if os.path.isfile(filename):
        if overwrite:
            os.remove(filename)
        else:
            return

    with h5py.File(filename, "w") as f:
        f.create_dataset("vertices", data=vertices, compression="gzip")
        f.create_dataset("faces", data=faces, compression="gzip")

        if normals is not None:
            f.create_dataset("normals", data=normals, compression="gzip")

        if mesh_edges is not None:
            f.create_dataset("mesh_edges", data=mesh_edges, compression="gzip")


def read_mesh(filename):
    """Reads a mesh's vertices, faces and normals from obj or h5 file"""

    if filename.endswith(".obj"):
        vertices, faces, normals = read_mesh_obj(filename)
        mesh_edges = None
    elif filename.endswith(".h5"):
        vertices, faces, normals, mesh_edges = read_mesh_h5(filename)
    else:
        raise Exception("Unknown filetype")

    return vertices, faces, normals, mesh_edges


def read_mesh_obj(filename):
    """Reads a mesh's vertices, faces and normals from an obj file"""
    vertices = []
    faces = []
    normals = []

    for line in open(filename, "r"):
        if line.startswith('#'):
            continue
        values = line.split()
        if not values:
            continue
        if values[0] == 'v':
            v = values[1:4]
            vertices.append(v)
        elif values[0] == 'vn':
            v = map(float, values[1:4])
            normals.append(v)
        elif values[0] == 'f':
            face = []
            texcoords = []
            norms = []
            for v in values[1:]:
                w = v.split('/')
                face.append(int(w[0]))
                if len(w) >= 2 and len(w[1]) > 0:
                    texcoords.append(int(w[1]))
                else:
                    texcoords.append(0)
                if len(w) >= 3 and len(w[2]) > 0:
                    norms.append(int(w[2]))
                else:
                    norms.append(0)
            faces.append(face)

    vertices = np.array(vertices, dtype=np.float)
    faces = np.array(faces, dtype=np.int) - 1
    normals = np.array(normals, dtype=np.float)

    return vertices, faces, normals


def get_frag_ids_from_endpoint(node_id, endpoint):
    """ Reads the mesh fragments from the chunkedgraph endpoint """
    url = "%s/1.0/%d/validfragments" % (endpoint, node_id)
    r = requests.get(url)

    assert r.status_code == 200

    frag_ids = np.frombuffer(r.content, dtype=np.uint64)

    return list(frag_ids)


def _download_meshes_thread(args):
    """ Helper to Download meshes into target directory """
    seg_ids, cv_path, target_dir, fmt, overwrite, mesh_endpoint, \
        merge_large_components, remove_duplicate_vertices = args

    cv = cloudvolume.CloudVolume(cv_path)

    for seg_id in seg_ids:
        print('downloading {}'.format(seg_id))
        target_file = os.path.join(target_dir, f"{seg_id}.h5")
        if not overwrite and os.path.exists(target_file):
            print('file exists {}'.format(target_file))
            continue
        print('file does not exist {}'.format(target_file))
        frags = [np.uint64(seg_id)]

        if mesh_endpoint is not None:
            frags = get_frag_ids_from_endpoint(seg_id, mesh_endpoint)

        try:
            cv_mesh = cv.mesh.get(frags,
                                  remove_duplicate_vertices=remove_duplicate_vertices)

            mesh = Mesh(vertices=cv_mesh["vertices"],
                        faces=np.array(cv_mesh["faces"]).reshape(-1, 3),
                        process=remove_duplicate_vertices)

            if merge_large_components:
                mesh.merge_large_components()

            if fmt == "hdf5":
                write_mesh_h5(f"{target_dir}/{seg_id}.h5", mesh.vertices,
                              mesh.faces.flatten(),
                              mesh_edges=mesh.mesh_edges,
                              overwrite=overwrite)
            else:
                mesh.write_to_file(f"{target_dir}/{seg_id}.{fmt}")
        except Exception as e:
            print(e)


def download_meshes(seg_ids, target_dir, cv_path, overwrite=True,
                    mesh_endpoint=None, n_threads=1, verbose=False,
                    merge_large_components=True, remove_duplicate_vertices=True,
                    fmt="hdf5"):
    """ Downloads meshes in target directory (in parallel)

    :param seg_ids: list of uint64s
    :param target_dir: str
    :param cv_path: str
    :param overwrite: bool
    :param mesh_endpoint: str
    :param n_threads: int
    :param verbose: bool
    :param merge_large_components: bool
    :param remove_duplicate_vertices: bool
    :param fmt: str
        "h5" is highly recommended
    """

    if n_threads > 1:
        n_jobs = n_threads * 3
    else:
        n_jobs = 1

    if len(seg_ids) < n_jobs:
        n_jobs = len(seg_ids)

    seg_id_blocks = np.array_split(seg_ids, n_jobs)

    multi_args = []
    for seg_id_block in seg_id_blocks:
        multi_args.append([seg_id_block, cv_path, target_dir, fmt,
                           overwrite, mesh_endpoint, merge_large_components,
                           remove_duplicate_vertices])

    if n_jobs == 1:
        mu.multiprocess_func(_download_meshes_thread,
                             multi_args, debug=True,
                             verbose=verbose, n_threads=n_threads)
    else:
        mu.multisubprocess_func(_download_meshes_thread,
                                multi_args, n_threads=n_threads,
                                package_name="meshparty", n_retries=40)


class MeshMeta(object):
    def __init__(self, cache_size=400, cv_path=None, disk_cache_path=None,
                 mesh_endpoint=None):
        """ Manager class to keep meshes in memory and seemingless download them

        :param cache_size: int
            adapt this to your available memory
        :param cv_path: str
        :param disk_cache_path: str
            meshes are dumped to this directory => should be equal to target_dir
            in download_meshes
        :param mesh_endpoint: str
        """
        self._mesh_cache = {}
        self._cache_size = cache_size
        self._cv_path = cv_path
        self._cv = None
        self._disk_cache_path = disk_cache_path
        self._mesh_endpoint = mesh_endpoint

        if self.disk_cache_path is not None:
            if not os.path.exists(self.disk_cache_path):
                os.makedirs(self.disk_cache_path)

    @property
    def cache_size(self):
        return self._cache_size

    @property
    def cv_path(self):
        return self._cv_path

    @property
    def disk_cache_path(self):
        return self._disk_cache_path

    @property
    def mesh_endpoint(self):
        return self._mesh_endpoint

    @property
    def cv(self):
        if self._cv is None and self.cv_path is not None:
            self._cv = cloudvolume.CloudVolume(self.cv_path, parallel=10)

        return self._cv

    def _filename(self, seg_id):
        assert self.disk_cache_path is not None

        return "%s/%d.h5" % (self.disk_cache_path, seg_id)

    def mesh(self, filename=None, seg_id=None, cache_mesh=True,
<<<<<<< HEAD
             merge_large_components=True, remove_duplicate_vertices=True):
=======
             merge_large_components=True,
             overwrite_merge_large_components=False):
>>>>>>> 66a9048e
        """ Loads mesh either from cache, disk or google storage

        :param filename: str
        :param seg_id: uint64
        :param cache_mesh: bool
            if True: mesh is cached in a dictionary. The user is responsible
            for avoiding a memory overflow
        :param merge_large_components: bool
            if True: large (>100 vx) mesh connected components are linked
            and the additional edges strored in .mesh_edges
            this information is cached as well
<<<<<<< HEAD
        :param remove_duplicate_vertices: bool
            if True will merge vertices with the same coordinates and also
            remove Nan and Inf values through trimesh process=True functionality
=======
        :param overwrite_merge_large_components: bool
            if True: recalculate large components
>>>>>>> 66a9048e
        :return: Mesh
        """
        assert filename is not None or \
            (seg_id is not None and self.cv is not None)

        if filename is not None:
            if filename not in self._mesh_cache:
                vertices, faces, normals, mesh_edges = read_mesh(filename)

                mesh = Mesh(vertices=vertices, faces=faces, normals=normals,
                            mesh_edges=mesh_edges,
                            process=remove_duplicate_vertices)

                if (merge_large_components and mesh.mesh_edges is None) or \
                        overwrite_merge_large_components:
                    mesh.merge_large_components()

                if cache_mesh and len(self._mesh_cache) < self.cache_size:
                    self._mesh_cache[filename] = mesh
            else:
                mesh = self._mesh_cache[filename]

            if self.disk_cache_path is not None and \
                    overwrite_merge_large_components:
                write_mesh_h5(filename, mesh.vertices,
                              mesh.faces.flatten(),
                              mesh_edges=mesh.mesh_edges)
        else:
            if self.disk_cache_path is not None:
                if os.path.exists(self._filename(seg_id)):
                    return self.mesh(filename=self._filename(seg_id),
                                     cache_mesh=cache_mesh,
                                     merge_large_components=merge_large_components,
<<<<<<< HEAD
                                     remove_duplicate_vertices=remove_duplicate_vertices)
=======
                                     overwrite_merge_large_components=overwrite_merge_large_components)
>>>>>>> 66a9048e

            if seg_id not in self._mesh_cache:
                if self.mesh_endpoint is not None:
                    frags = get_frag_ids_from_endpoint(seg_id,
                                                       self.mesh_endpoint)
                else:
                    frags = [seg_id]

                cv_mesh = self.cv.mesh.get(frags,
                                           remove_duplicate_vertices=False)

                mesh = Mesh(vertices=cv_mesh["vertices"],
                            faces=np.array(cv_mesh["faces"]).reshape(-1, 3),
                            process=remove_duplicate_vertices)

                if (merge_large_components and mesh.mesh_edges is None) or \
                        overwrite_merge_large_components:
                    mesh.merge_large_components()

                if cache_mesh and len(self._mesh_cache) < self.cache_size:
                    self._mesh_cache[seg_id] = mesh

                if self.disk_cache_path is not None:
                    write_mesh_h5(self._filename(seg_id), mesh.vertices,
                                  mesh.faces.flatten(),
                                  mesh_edges=mesh.mesh_edges)
            else:
                mesh = self._mesh_cache[seg_id]

        return mesh


class Mesh(trimesh.Trimesh):
    def __init__(self, *args, mesh_edges=None, **kwargs):
        super(Mesh, self).__init__(*args, **kwargs)

        self._mesh_edges = mesh_edges
        self._csgraph = None
        self._nxgraph = None

    @property
    def nxgraph(self):
        if self._nxgraph is None:
            self._nxgraph = self._create_nxgraph()
        return self._nxgraph

    @property
    def csgraph(self):
        if self._csgraph is None:
            self._csgraph = self._create_csgraph()
        return self._csgraph

    @property
    def n_vertices(self):
        return len(self.vertices)

    @property
    def n_faces(self):
        return len(self.faces)

    @property
    def mesh_edges(self):
        return self._mesh_edges

    def fix_mesh(self, wiggle_vertices=False, verbose=False):
        """ Executes rudimentary fixing function from pymeshfix

        Good for closing holes

        :param wiggle_vertices: bool
            adds robustness for smaller components
        :param verbose: bool
        """
        if self.body_count > 1:
            tin = _meshfix.PyTMesh(verbose)
            tin.LoadArray(self.vertices, self.faces)
            tin.RemoveSmallestComponents()

            # Check if volume is 0 after isolated components have been removed
            self.vertices, self.faces = tin.ReturnArrays()

            self.fix_normals()

        if self.volume == 0:
            return

        if wiggle_vertices:
            wiggle = np.random.randn(self.n_vertices * 3).reshape(-1, 3) * 10
            self.vertices += wiggle

        self.vertices, self.faces = _meshfix.CleanFromVF(self.vertices,
                                                         self.faces,
                                                         verbose=verbose)

        self.fix_normals()

    def write_to_file(self, filename):
        """ Exports the mesh to any format supported by trimesh

        :param filename: str
        """
        exchange.export.export_mesh(self, filename)

    def get_local_views(self, n_points=None,
                        max_dist=np.inf,
                        sample_n_points=None,
                        fisheye=False,
                        pc_align=False,
                        center_node_ids=None,
                        center_coords=None,
                        verbose=False,
                        return_node_ids=False,
                        svd_solver="auto",
                        return_faces=False,
                        adapt_unit_sphere_norm=False,
                        pc_norm=False):
        """ Extracts a local view (points)

        :param n_points: int
            number of points to sample
        :param max_dist: float
            sets an upper limit for distance of any sampled mesh point. Might
            reduce n_points
        :param sample_n_points: int
            has to be >= n_points; if > n_points more points are sampled and a
            subset randomly chosen
        :param fisheye: bool
            addition to sample_n_points; subset is sampled such that a fisheye
            effect is generated
        :param pc_align: bool
            computes PCA and orients mesh along PCs
        :param center_node_ids: list of ints
            mesh vertices at the center of the local views
        :param center_coords: list (n, 3) of floats
            coordinates at the center of the local views
        :param verbose: bool
        :param return_node_ids: bool
            sampled node ids are returned as well, changes the output format
        :param svd_solver: str
            PCA solver
        :param return_faces: bool
            sampled faces are returned as well, changes the output format
        :param adapt_unit_sphere_norm: bool
            NOT FUNCTIONAL
        :param pc_norm: bool
            if True: normalize point cloud to mean 0 and std 1 before PCA
        :return: variable
        """
        if center_node_ids is None and center_coords is None:
            center_node_ids = np.array([np.random.randint(len(self.vertices))])

        if center_coords is None:
            center_node_ids = np.array(center_node_ids, dtype=np.int)
            center_coords = self.vertices[center_node_ids]

        if sample_n_points is None:
            sample_n_points = n_points
        elif sample_n_points > n_points:
            assert not return_faces
        elif sample_n_points == n_points:
            pass
        else:
            raise Exception("Too few sample points specified")

        center_coords = np.array(center_coords)

        if sample_n_points is None:
            sample_n_points = len(self.vertices)
        else:
            sample_n_points = np.min([sample_n_points, len(self.vertices)])

        dists, node_ids = self.kdtree.query(center_coords, sample_n_points,
                                            distance_upper_bound=max_dist,
                                            n_jobs=-1)
        if n_points is not None:
            if sample_n_points > n_points:
                if fisheye:
                    probs = 1 / dists

                    new_dists = []
                    new_node_ids = []
                    ids = np.arange(0, sample_n_points, dtype=np.int)
                    for i_sample in range(len(center_coords)):
                        sample_ids = np.random.choice(ids, n_points,
                                                      replace=False,
                                                      p=probs[i_sample])
                        new_dists.append(dists[i_sample, sample_ids])
                        new_node_ids.append(node_ids[i_sample, sample_ids])

                    dists = np.array(new_dists, dtype=np.float32)
                    node_ids = np.array(new_node_ids, dtype=np.int)
                else:
                    ids = np.arange(0, sample_n_points, dtype=np.int)
                    sample_ids = np.random.choice(ids, n_points, replace=False)

                    dists = dists[:, sample_ids]
                    node_ids = node_ids[:, sample_ids]

        if verbose:
            print(np.mean(dists, axis=1), np.max(dists, axis=1),
                  np.min(dists, axis=1))

        if max_dist < np.inf:
            node_ids = list(node_ids)
            local_vertices = []
            for i_ns, ns in enumerate(node_ids):
                ns = ns[dists[i_ns] <= max_dist]
                ns = np.sort(ns)
                node_ids[i_ns] = ns
                local_vertices.append(self.vertices[ns].copy())
        else:
            node_ids = np.sort(node_ids, axis=1)
            local_vertices = self.vertices[node_ids].copy()

        if pc_align:
            for i_lv in range(len(local_vertices)):
                local_vertices[i_lv] = self._calc_pc_align(local_vertices[i_lv],
                                                           svd_solver,
                                                           pc_norm=pc_norm)

        if adapt_unit_sphere_norm:
            local_vertices -= center_coords
            lengths = np.linalg.norm(local_vertices, axis=2)
            local_vertices /= np.max(lengths, axis=1)[:, None, None]

        return_tuple = (local_vertices, center_node_ids)

        if return_node_ids:
            return_tuple += (node_ids, )

        if return_faces:
            return_tuple += (self._filter_faces(node_ids), )

        return return_tuple

    def get_local_view(self, n_points=None, max_dist=np.inf,
                       sample_n_points=None,
                       pc_align=False, center_node_id=None,
                       center_coord=None, method="kdtree", verbose=False,
                       return_node_ids=False, svd_solver="auto",
                       return_faces=False, pc_norm=False):
        """ Single version of get_local_views for backwards compatibility """

        assert method == "kdtree"

        if center_node_id is None and center_coord is None:
            center_node_id = np.random.randint(len(self.vertices))

        if center_coord is None:
            center_coord = self.vertices[center_node_id]

        return self.get_local_views(n_points=n_points,
                                    sample_n_points=sample_n_points,
                                    max_dist=max_dist,
                                    pc_align=pc_align,
                                    center_node_ids=[center_node_id],
                                    center_coords=[center_coord],
                                    verbose=verbose,
                                    return_node_ids=return_node_ids,
                                    svd_solver=svd_solver,
                                    return_faces=return_faces,
                                    pc_norm=pc_norm)

<<<<<<< HEAD
    def merge_large_components(self, size_threshold=100, max_dist=140):
        """ Finds edges between disconnected components

        :param size_threshold: int
        :param max_dist: float
        """
        time_start = time.time()

        ccs = sparse.csgraph.connected_components(self.csgraph)
        ccs_u, cc_sizes = np.unique(ccs[1], return_counts=True)
        large_cc_ids = ccs_u[cc_sizes > size_threshold]

        print(len(large_cc_ids))

        kdtrees = []
        vertex_ids = []
        for cc_id in large_cc_ids:
            m = ccs[1] == cc_id
            vertex_ids.append(np.where(m)[0])
            v = self.vertices[m]
            kdtrees.append(spatial.cKDTree(v))

        close_by = np.ones([len(large_cc_ids), len(large_cc_ids)],
                           dtype=np.bool)

        add_edges = []
        for i_tree in trange(len(large_cc_ids) - 1):
            for j_tree in range(i_tree + 1, len(large_cc_ids)):

                pairs = kdtrees[i_tree].query_ball_tree(kdtrees[j_tree],
                                                        max_dist)

                if np.any(pairs):
                    is_close_by = True

                    for i_p, p in enumerate(pairs):
                        if len(p) > 0:
                            add_edges.extend([[vertex_ids[i_tree][i_p],
                                               vertex_ids[j_tree][v]]
                                              for v in p])
                else:
                    is_close_by = False
=======
    def _filter_shapes(self, node_ids, shapes):
        """ node_ids has to be sorted! """
        if not isinstance(node_ids[0], list) and \
                not isinstance(node_ids[0], np.ndarray):
            node_ids = [node_ids]
        ndim = shapes.shape[1]
        if isinstance(node_ids, np.ndarray):
            all_node_ids = node_ids.flatten()
        else:
            all_node_ids = np.concatenate(node_ids)

        filter_ = np.in1d(shapes[:, 0], all_node_ids)
        pre_filtered_shapes = shapes[filter_].copy()
        for k in range(1, ndim):
            filter_ = np.in1d(pre_filtered_shapes[:, k], all_node_ids)
            pre_filtered_shapes = pre_filtered_shapes[filter_]

        filtered_shapes = []

        for ns in node_ids:
            f = pre_filtered_shapes[np.in1d(pre_filtered_shapes[:, 0], ns)]
            for k in range(1, ndim):
                f = f[np.in1d(f[:, k], ns)]

            f = np.unique(np.concatenate([f.flatten(), ns]),
                          return_inverse=True)[1][:-len(ns)].reshape(-1, ndim)

            filtered_shapes.append(f)

        return filtered_shapes

    def _filter_faces(self, node_ids):
        """ node_ids has to be sorted! """
        return self._filter_shapes(node_ids, self.faces)

    def _filter_mesh_edges(self, node_ids):
        """ node_ids has to be sorted! """
        return self._filter_shapes(node_ids, self.mesh_edges)
>>>>>>> 66a9048e

                close_by[i_tree, j_tree] = is_close_by
                close_by[j_tree, i_tree] = is_close_by

        if len(add_edges) > 0:
            self._mesh_edges = np.concatenate([self.edges, add_edges])
            self._csgraph = None
            self._nxgraph = None

        print("TIME MERGING: %.3fs" % (time.time() - time_start))

    def get_local_meshes(self, n_points=None, max_dist=np.inf,
                         center_node_ids=None,
                         center_coords=None, pc_align=False, pc_norm=False,
                         fix_meshes=False):
        """ Extracts a local mesh

        :param n_points: int
        :param max_dist: float
        :param center_node_ids: list of ints
        :param center_coords: list (n, 3) of floats
        :param pc_align: bool
        :param pc_norm: bool
        :param fix_meshes: bool
        """
        local_view_tuple = self.get_local_views(n_points=n_points,
                                                max_dist=max_dist,
                                                center_node_ids=center_node_ids,
                                                center_coords=center_coords,
                                                return_faces=True,
                                                pc_align=pc_align,
                                                pc_norm=pc_norm)
        vertices, _, faces = local_view_tuple

        meshes = [Mesh(vertices=v, faces=f) for v, f in
                  zip(vertices, faces)]

        if fix_meshes:
            for mesh in meshes:
                if mesh.n_vertices > 0:
                    mesh.fix_mesh(wiggle_vertices=False)

        return meshes

    def get_local_mesh(self, n_points=None, max_dist=np.inf,
                       center_node_id=None,
                       center_coord=None, pc_align=True, pc_norm=False):
        """ Single version of get_local_meshes """

        if center_node_id is not None:
            center_node_id = [center_node_id]

        if center_coord is not None:
            center_coord = [center_coord]

        return self.get_local_meshes(n_points, max_dist=max_dist,
                                     center_node_ids=center_node_id,
                                     center_coords=center_coord,
                                     pc_align=pc_align, pc_norm=pc_norm)[0]

    def _filter_shapes(self, node_ids, shapes):
        """ node_ids has to be sorted! """
        if not isinstance(node_ids[0], list) and \
                not isinstance(node_ids[0], np.ndarray):
            node_ids = [node_ids]
        ndim = shapes.shape[1]
        if isinstance(node_ids, np.ndarray):
            all_node_ids = node_ids.flatten()
        else:
            all_node_ids = np.concatenate(node_ids)

        filter_ = np.in1d(shapes[:, 0], all_node_ids)
        pre_filtered_shapes = shapes[filter_].copy()
        for k in range(1, ndim):
            filter_ = np.in1d(pre_filtered_shapes[:, k], all_node_ids)
            pre_filtered_shapes = pre_filtered_shapes[filter_]

        filtered_shapes = []

        for ns in node_ids:
            f = pre_filtered_shapes[np.in1d(pre_filtered_shapes[:, 0], ns)]
            for k in range(1, ndim):
                f = f[np.in1d(f[:, k], ns)]

            f = np.unique(np.concatenate([f.flatten(), ns]),
                          return_inverse=True)[1][:-len(ns)].reshape(-1, ndim)

            filtered_shapes.append(f)

        return filtered_shapes

    def _filter_faces(self, node_ids):
        """ node_ids has to be sorted! """
        return self._filter_shapes(node_ids, self.faces)

    def _filter_mesh_edges(self, node_ids):
        """ node_ids has to be sorted! """
        return self._filter_shapes(node_ids, self.mesh_edges)

    def _calc_pc_align(self, vertices, svd_solver, pc_norm=False):
        """ Calculates PC alignment """

        vertices = vertices.copy()
        if pc_norm:
            vertices -= vertices.mean(axis=0)
            vertices /= vertices.std(axis=0)

        pca = decomposition.PCA(n_components=3,
                                svd_solver=svd_solver,
                                copy=False)

        return pca.fit_transform(vertices)

<<<<<<< HEAD
=======
    def merge_large_components(self, size_threshold=100, max_dist=1000,
                               dist_step=100):
        """ Finds edges between disconnected components

        :param size_threshold: int
        :param max_dist: float
        """
        time_start = time.time()

        self._mesh_edges = None
        self._csgraph = None

        ccs = sparse.csgraph.connected_components(self.csgraph)
        ccs_u, cc_sizes = np.unique(ccs[1], return_counts=True)
        large_cc_ids = ccs_u[cc_sizes > size_threshold]

        print(len(large_cc_ids))

        kdtrees = []
        vertex_ids = []
        for cc_id in large_cc_ids:
            m = ccs[1] == cc_id
            vertex_ids.append(np.where(m)[0])
            v = self.vertices[m]
            kdtrees.append(spatial.cKDTree(v))

        add_edges = []
        for i_tree in range(len(large_cc_ids) - 1):
            for j_tree in range(i_tree + 1, len(large_cc_ids)):
                print("%d - %d      " % (i_tree, j_tree), end="\r")

                if np.any(kdtrees[i_tree].query_ball_tree(kdtrees[j_tree], max_dist)):
                    for this_dist in range(dist_step, max_dist + dist_step, dist_step):

                        pairs = kdtrees[i_tree].query_ball_tree(kdtrees[j_tree],
                                                                this_dist)

                        if np.any(pairs):
                            for i_p, p in enumerate(pairs):
                                if len(p) > 0:
                                    add_edges.extend([[vertex_ids[i_tree][i_p],
                                                       vertex_ids[j_tree][v]]
                                                      for v in p])
                            break

        print(f"Adding {len(add_edges)} new edges.")

        if len(add_edges) > 0:
            self._mesh_edges = np.concatenate([self.edges, add_edges])
            self._csgraph = None
            self._nxgraph = None
        else:
            self._mesh_edges = self.edges.copy()

        print("TIME MERGING: %.3fs" % (time.time() - time_start))

>>>>>>> 66a9048e
    def _create_nxgraph(self):
        """ Computes networkx graph """
        if self.mesh_edges is not None:
            edges = self.mesh_edges
        else:
            edges = self.edges

        return utils.create_nxgraph(self.vertices, edges, euclidean_weight=True,
                                    directed=False)

    def _create_csgraph(self):
        """ Computes csgraph """
        if self.mesh_edges is not None:
            edges = self.mesh_edges
        else:
            edges = self.edges

        return utils.create_csgraph(self.vertices, edges, euclidean_weight=True,
                                    directed=False)<|MERGE_RESOLUTION|>--- conflicted
+++ resolved
@@ -11,15 +11,11 @@
 from multiwrapper import multiprocessing_utils as mu
 
 import trimesh
-<<<<<<< HEAD
-from trimesh import caching, io
-=======
 try:
     from trimesh import exchange
 except ImportError:
     from trimesh import io as exchange
 
->>>>>>> 66a9048e
 from pymeshfix import _meshfix
 from tqdm import trange
 
@@ -278,12 +274,8 @@
         return "%s/%d.h5" % (self.disk_cache_path, seg_id)
 
     def mesh(self, filename=None, seg_id=None, cache_mesh=True,
-<<<<<<< HEAD
-             merge_large_components=True, remove_duplicate_vertices=True):
-=======
-             merge_large_components=True,
+             merge_large_components=True, remove_duplicate_vertices=True,
              overwrite_merge_large_components=False):
->>>>>>> 66a9048e
         """ Loads mesh either from cache, disk or google storage
 
         :param filename: str
@@ -295,14 +287,11 @@
             if True: large (>100 vx) mesh connected components are linked
             and the additional edges strored in .mesh_edges
             this information is cached as well
-<<<<<<< HEAD
         :param remove_duplicate_vertices: bool
             if True will merge vertices with the same coordinates and also
             remove Nan and Inf values through trimesh process=True functionality
-=======
         :param overwrite_merge_large_components: bool
             if True: recalculate large components
->>>>>>> 66a9048e
         :return: Mesh
         """
         assert filename is not None or \
@@ -336,11 +325,8 @@
                     return self.mesh(filename=self._filename(seg_id),
                                      cache_mesh=cache_mesh,
                                      merge_large_components=merge_large_components,
-<<<<<<< HEAD
+                                     overwrite_merge_large_components=overwrite_merge_large_components,
                                      remove_duplicate_vertices=remove_duplicate_vertices)
-=======
-                                     overwrite_merge_large_components=overwrite_merge_large_components)
->>>>>>> 66a9048e
 
             if seg_id not in self._mesh_cache:
                 if self.mesh_endpoint is not None:
@@ -604,50 +590,6 @@
                                     return_faces=return_faces,
                                     pc_norm=pc_norm)
 
-<<<<<<< HEAD
-    def merge_large_components(self, size_threshold=100, max_dist=140):
-        """ Finds edges between disconnected components
-
-        :param size_threshold: int
-        :param max_dist: float
-        """
-        time_start = time.time()
-
-        ccs = sparse.csgraph.connected_components(self.csgraph)
-        ccs_u, cc_sizes = np.unique(ccs[1], return_counts=True)
-        large_cc_ids = ccs_u[cc_sizes > size_threshold]
-
-        print(len(large_cc_ids))
-
-        kdtrees = []
-        vertex_ids = []
-        for cc_id in large_cc_ids:
-            m = ccs[1] == cc_id
-            vertex_ids.append(np.where(m)[0])
-            v = self.vertices[m]
-            kdtrees.append(spatial.cKDTree(v))
-
-        close_by = np.ones([len(large_cc_ids), len(large_cc_ids)],
-                           dtype=np.bool)
-
-        add_edges = []
-        for i_tree in trange(len(large_cc_ids) - 1):
-            for j_tree in range(i_tree + 1, len(large_cc_ids)):
-
-                pairs = kdtrees[i_tree].query_ball_tree(kdtrees[j_tree],
-                                                        max_dist)
-
-                if np.any(pairs):
-                    is_close_by = True
-
-                    for i_p, p in enumerate(pairs):
-                        if len(p) > 0:
-                            add_edges.extend([[vertex_ids[i_tree][i_p],
-                                               vertex_ids[j_tree][v]]
-                                              for v in p])
-                else:
-                    is_close_by = False
-=======
     def _filter_shapes(self, node_ids, shapes):
         """ node_ids has to be sorted! """
         if not isinstance(node_ids[0], list) and \
@@ -686,20 +628,8 @@
     def _filter_mesh_edges(self, node_ids):
         """ node_ids has to be sorted! """
         return self._filter_shapes(node_ids, self.mesh_edges)
->>>>>>> 66a9048e
-
-                close_by[i_tree, j_tree] = is_close_by
-                close_by[j_tree, i_tree] = is_close_by
-
-        if len(add_edges) > 0:
-            self._mesh_edges = np.concatenate([self.edges, add_edges])
-            self._csgraph = None
-            self._nxgraph = None
-
-        print("TIME MERGING: %.3fs" % (time.time() - time_start))
-
-    def get_local_meshes(self, n_points=None, max_dist=np.inf,
-                         center_node_ids=None,
+
+    def get_local_meshes(self, n_points, max_dist=np.inf, center_node_ids=None,
                          center_coords=None, pc_align=False, pc_norm=False,
                          fix_meshes=False):
         """ Extracts a local mesh
@@ -747,45 +677,6 @@
                                      center_coords=center_coord,
                                      pc_align=pc_align, pc_norm=pc_norm)[0]
 
-    def _filter_shapes(self, node_ids, shapes):
-        """ node_ids has to be sorted! """
-        if not isinstance(node_ids[0], list) and \
-                not isinstance(node_ids[0], np.ndarray):
-            node_ids = [node_ids]
-        ndim = shapes.shape[1]
-        if isinstance(node_ids, np.ndarray):
-            all_node_ids = node_ids.flatten()
-        else:
-            all_node_ids = np.concatenate(node_ids)
-
-        filter_ = np.in1d(shapes[:, 0], all_node_ids)
-        pre_filtered_shapes = shapes[filter_].copy()
-        for k in range(1, ndim):
-            filter_ = np.in1d(pre_filtered_shapes[:, k], all_node_ids)
-            pre_filtered_shapes = pre_filtered_shapes[filter_]
-
-        filtered_shapes = []
-
-        for ns in node_ids:
-            f = pre_filtered_shapes[np.in1d(pre_filtered_shapes[:, 0], ns)]
-            for k in range(1, ndim):
-                f = f[np.in1d(f[:, k], ns)]
-
-            f = np.unique(np.concatenate([f.flatten(), ns]),
-                          return_inverse=True)[1][:-len(ns)].reshape(-1, ndim)
-
-            filtered_shapes.append(f)
-
-        return filtered_shapes
-
-    def _filter_faces(self, node_ids):
-        """ node_ids has to be sorted! """
-        return self._filter_shapes(node_ids, self.faces)
-
-    def _filter_mesh_edges(self, node_ids):
-        """ node_ids has to be sorted! """
-        return self._filter_shapes(node_ids, self.mesh_edges)
-
     def _calc_pc_align(self, vertices, svd_solver, pc_norm=False):
         """ Calculates PC alignment """
 
@@ -800,8 +691,6 @@
 
         return pca.fit_transform(vertices)
 
-<<<<<<< HEAD
-=======
     def merge_large_components(self, size_threshold=100, max_dist=1000,
                                dist_step=100):
         """ Finds edges between disconnected components
@@ -858,7 +747,6 @@
 
         print("TIME MERGING: %.3fs" % (time.time() - time_start))
 
->>>>>>> 66a9048e
     def _create_nxgraph(self):
         """ Computes networkx graph """
         if self.mesh_edges is not None:
