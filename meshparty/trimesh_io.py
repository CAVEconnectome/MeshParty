import numpy as np
import h5py
from scipy import spatial, sparse
from sklearn import decomposition
from pykdtree.kdtree import KDTree
import os
import networkx as nx
import requests
import time
from collections import defaultdict

import cloudvolume
from multiwrapper import multiprocessing_utils as mu

import trimesh
from trimesh import caching
try:
    from trimesh import exchange
except ImportError:
    from trimesh import io as exchange

from pymeshfix import _meshfix
from tqdm import trange

from meshparty import utils, trimesh_repair

def read_mesh_h5(filename, masked_mesh=False):
    """Reads a mesh's vertices, faces and normals from an hdf5 file"""
    assert os.path.isfile(filename)

    with h5py.File(filename, "r") as f:
        vertices = f["vertices"].value
        faces = f["faces"].value

        if len(faces.shape) == 1:
            faces = faces.reshape(-1, 3)

        if "normals" in f.keys():
            normals = f["normals"].value
        else:
            normals = []

        if "link_edges" in f.keys():
            link_edges = f["link_edges"].value
        else:
            link_edges = None

<<<<<<< HEAD
    return vertices, faces, normals, link_edges


def write_mesh_h5(filename, vertices, faces,
                  normals=None, link_edges=None, overwrite=False):
=======
        if masked_mesh:
            if "node_mask" in f.keys():
                node_mask = f["node_mask"].value
            else:
                node_mask = None
            return vertices, faces, normals, mesh_edges, node_mask
        else:
            return vertices, faces, normals, mesh_edges


def write_mesh_h5(filename, vertices, faces,
                  normals=None, mesh_edges=None, node_mask=None, overwrite=False):
>>>>>>> d222ef51
    """Writes a mesh's vertices, faces (and normals) to an hdf5 file"""

    if os.path.isfile(filename):
        if overwrite:
            os.remove(filename)
        else:
            return

    with h5py.File(filename, "w") as f:
        f.create_dataset("vertices", data=vertices, compression="gzip")
        f.create_dataset("faces", data=faces, compression="gzip")

        if normals is not None:
            f.create_dataset("normals", data=normals, compression="gzip")

        if link_edges is not None:
            f.create_dataset("link_edges", data=link_edges, compression="gzip")

        if node_mask is not None:
            f.create_dataset("node_mask", data=node_mask, compression="gzip")


def read_mesh(filename, masked_mesh=False):
    """Reads a mesh's vertices, faces and normals from obj or h5 file"""

    if filename.endswith(".obj"):
        vertices, faces, normals = read_mesh_obj(filename)
        link_edges = None
    elif filename.endswith(".h5"):
<<<<<<< HEAD
        vertices, faces, normals, link_edges = read_mesh_h5(filename)
    else:
        raise Exception("Unknown filetype")

    return vertices, faces, normals, link_edges

=======
        mesh_data = read_mesh_h5(filename, masked_mesh)
        if masked_mesh:
            vertices, faces, normals, mesh_edges, node_mask = mesh_data
            return vertices, faces, normals, mesh_edges, node_mask
        else:
            vertices, faces, normals, mesh_edges = mesh_data
            return vertices, faces, normals, mesh_edges
    else:
        raise Exception("Unknown filetype")

>>>>>>> d222ef51

def read_mesh_obj(filename):
    """Reads a mesh's vertices, faces and normals from an obj file"""
    vertices = []
    faces = []
    normals = []

    for line in open(filename, "r"):
        if line.startswith('#'):
            continue
        values = line.split()
        if not values:
            continue
        if values[0] == 'v':
            v = values[1:4]
            vertices.append(v)
        elif values[0] == 'vn':
            v = map(float, values[1:4])
            normals.append(v)
        elif values[0] == 'f':
            face = []
            texcoords = []
            norms = []
            for v in values[1:]:
                w = v.split('/')
                face.append(int(w[0]))
                if len(w) >= 2 and len(w[1]) > 0:
                    texcoords.append(int(w[1]))
                else:
                    texcoords.append(0)
                if len(w) >= 3 and len(w[2]) > 0:
                    norms.append(int(w[2]))
                else:
                    norms.append(0)
            faces.append(face)

    vertices = np.array(vertices, dtype=np.float)
    faces = np.array(faces, dtype=np.int) - 1
    normals = np.array(normals, dtype=np.float)

    return vertices, faces, normals


def get_frag_ids_from_endpoint(node_id, endpoint):
    """ Reads the mesh fragments from the chunkedgraph endpoint """
    url = "%s/1.0/%d/validfragments" % (endpoint, node_id)
    r = requests.get(url)

    assert r.status_code == 200

    frag_ids = np.frombuffer(r.content, dtype=np.uint64)

    return list(frag_ids)


def _download_meshes_thread(args):
    """ Helper to Download meshes into target directory """
    seg_ids, cv_path, target_dir, fmt, overwrite, \
        merge_large_components, remove_duplicate_vertices, map_gs_to_https = args

    cv = cloudvolume.CloudVolumeFactory(cv_path, map_gs_to_https=map_gs_to_https)

    for seg_id in seg_ids:
        print('downloading {}'.format(seg_id))
        target_file = os.path.join(target_dir, f"{seg_id}.h5")
        if not overwrite and os.path.exists(target_file):
            print('file exists {}'.format(target_file))
            continue
        print('file does not exist {}'.format(target_file))

        try:
            cv_mesh = cv.mesh.get(seg_id,
                                  remove_duplicate_vertices=remove_duplicate_vertices)

            faces = np.array(cv_mesh["faces"])
            if len(faces.shape) == 1:
                faces = faces.reshape(-1, 3)

            mesh = Mesh(vertices=cv_mesh["vertices"],
                        faces=faces,
                        process=remove_duplicate_vertices)

            if merge_large_components:
                mesh.merge_large_components()

            if fmt == "hdf5":
                write_mesh_h5(f"{target_dir}/{seg_id}.h5",
                              mesh.vertices,
                              mesh.faces.flatten(),
                              link_edges=mesh.link_edges,
                              overwrite=overwrite)
            else:
                mesh.write_to_file(f"{target_dir}/{seg_id}.{fmt}")
        except Exception as e:
            print(e)


def download_meshes(seg_ids, target_dir, cv_path, overwrite=True,
                    n_threads=1, verbose=False,
                    merge_large_components=True, remove_duplicate_vertices=True,
                    map_gs_to_https=True, fmt="hdf5"):
    """ Downloads meshes in target directory (in parallel)

    :param seg_ids: list of uint64s
    :param target_dir: str
    :param cv_path: str
    :param overwrite: bool
    :param n_threads: int
    :param verbose: bool
    :param merge_large_components: bool
    :param remove_duplicate_vertices: bool
    :param fmt: str
        "h5" is highly recommended
    """

    if n_threads > 1:
        n_jobs = n_threads * 3
    else:
        n_jobs = 1

    if len(seg_ids) < n_jobs:
        n_jobs = len(seg_ids)

    seg_id_blocks = np.array_split(seg_ids, n_jobs)

    multi_args = []
    for seg_id_block in seg_id_blocks:
        multi_args.append([seg_id_block, cv_path, target_dir, fmt,
                           overwrite, merge_large_components,
                           remove_duplicate_vertices, map_gs_to_https])

    if n_jobs == 1:
        mu.multiprocess_func(_download_meshes_thread,
                             multi_args, debug=True,
                             verbose=verbose, n_threads=n_threads)
    else:
        mu.multisubprocess_func(_download_meshes_thread,
                                multi_args, n_threads=n_threads,
                                package_name="meshparty", n_retries=40)


class MeshMeta(object):
    def __init__(self, cache_size=400, cv_path=None, disk_cache_path=None,
                 map_gs_to_https=True):
        """ Manager class to keep meshes in memory and seemingless download them

        :param cache_size: int
            adapt this to your available memory
        :param cv_path: str
        :param disk_cache_path: str
            meshes are dumped to this directory => should be equal to target_dir
            in download_meshes
        """
        self._mesh_cache = {}
        self._cache_size = cache_size
        self._cv_path = cv_path
        self._cv = None
        self._map_gs_to_https = map_gs_to_https
        self._disk_cache_path = disk_cache_path

        if self.disk_cache_path is not None:
            if not os.path.exists(self.disk_cache_path):
                os.makedirs(self.disk_cache_path)

    @property
    def cache_size(self):
        return self._cache_size

    @property
    def cv_path(self):
        return self._cv_path

    @property
    def disk_cache_path(self):
        return self._disk_cache_path

    @property
    def cv(self):
        if self._cv is None and self.cv_path is not None:
            self._cv = cloudvolume.CloudVolumeFactory(self.cv_path, parallel=10,
                                        map_gs_to_https=self._map_gs_to_https)

        return self._cv

    def _filename(self, seg_id):
        assert self.disk_cache_path is not None

        return "%s/%d.h5" % (self.disk_cache_path, seg_id)

    def mesh(self, filename=None, seg_id=None, cache_mesh=True,
<<<<<<< HEAD
             merge_large_components=False, remove_duplicate_vertices=False,
             overwrite_merge_large_components=False, masked_mesh=False):
=======
             merge_large_components=True, remove_duplicate_vertices=True,
             overwrite_merge_large_components=False,
             force_download=False, masked_mesh=False):
>>>>>>> d222ef51
        """ Loads mesh either from cache, disk or google storage

        :param filename: str
        :param seg_id: uint64
        :param cache_mesh: bool
            if True: mesh is cached in a dictionary. The user is responsible
            for avoiding a memory overflow
        :param merge_large_components: bool
            if True: large (>100 vx) mesh connected components are linked
            and the additional edges strored in .link_edges
            this information is cached as well
        :param remove_duplicate_vertices: bool
            if True will merge vertices with the same coordinates and also
            remove Nan and Inf values through trimesh process=True functionality
        :param overwrite_merge_large_components: bool
            if True: recalculate large components
        :return: Mesh
        """
        assert filename is not None or \
            (seg_id is not None and self.cv is not None)

        if filename is not None:
            if filename not in self._mesh_cache:
<<<<<<< HEAD
                vertices, faces, normals, link_edges = read_mesh(filename)
=======
                mesh_data = read_mesh(filename, masked_mesh=masked_mesh)
>>>>>>> d222ef51
                if masked_mesh:
                    vertices, faces, normals, mesh_edges, node_mask = mesh_data
                    mesh = MaskedMesh(vertices=vertices, faces=faces, normals=normals,
<<<<<<< HEAD
                                        link_edges=link_edges, process=False)
=======
                                      mesh_edges=mesh_edges, node_mask=node_mask, process=False)
>>>>>>> d222ef51
                else:
                    vertices, faces, normals, mesh_edges = mesh_data
                    mesh = Mesh(vertices=vertices, faces=faces, normals=normals,
                                link_edges=link_edges,
                                process=remove_duplicate_vertices)

                if (merge_large_components and (len(mesh.link_edges)==0)) or \
                        overwrite_merge_large_components:
                    mesh.merge_large_components()

                if cache_mesh and len(self._mesh_cache) < self.cache_size:
                    self._mesh_cache[filename] = mesh
            else:
                mesh = self._mesh_cache[filename]

            if self.disk_cache_path is not None and \
                    overwrite_merge_large_components:
                write_mesh_h5(filename, mesh.vertices,
                              mesh.faces.flatten(),
                              link_edges=mesh.link_edges)
        else:
            if self.disk_cache_path is not None and force_download is False:
                if os.path.exists(self._filename(seg_id)):
                    mesh = self.mesh(filename=self._filename(seg_id),
                                     cache_mesh=cache_mesh,
                                     merge_large_components=merge_large_components,
                                     overwrite_merge_large_components=overwrite_merge_large_components,
                                     remove_duplicate_vertices=remove_duplicate_vertices,
                                     masked_mesh=masked_mesh)
                    return mesh

            if seg_id not in self._mesh_cache or force_download is True:
                cv_mesh = self.cv.mesh.get(seg_id,
                                           remove_duplicate_vertices=remove_duplicate_vertices)
                faces = np.array(cv_mesh["faces"])
                if (len(faces.shape) == 1):
                    faces = faces.reshape(-1, 3)

                if masked_mesh:
                    mesh = MaskedMesh(vertices=cv_mesh["vertices"],
                                      faces=faces,
                                       process=False)
                else:
                    mesh = Mesh(vertices=cv_mesh["vertices"],
                                faces=faces,
                                process=remove_duplicate_vertices)

                    if (merge_large_components and (len(mesh.link_edges)==0)) or \
                            overwrite_merge_large_components:
                        mesh.merge_large_components()

                if cache_mesh and len(self._mesh_cache) < self.cache_size:
                    self._mesh_cache[seg_id] = mesh

                if self.disk_cache_path is not None:
                    write_mesh_h5(self._filename(seg_id), mesh.vertices,
                                  mesh.faces,
                                  link_edges=mesh.link_edges)
            else:
                mesh = self._mesh_cache[seg_id]

        return mesh

class Mesh(trimesh.Trimesh):
    def __init__(self, *args, link_edges=None, **kwargs):
        super(Mesh, self).__init__(*args, **kwargs)
        self.link_edges = link_edges

    @property
    def link_edges(self):
        return self._data['link_edges']

    @link_edges.setter
    def link_edges(self, values):
        if values is None:
            values = np.array([[],[]]).T
        values = np.asanyarray(values, dtype=np.int64)
        # prevents cache from being invalidated
        with self._cache:
            self._data['link_edges']=values
        # now invalidate all items affected
        # not sure this is all of them that are not affected
        # by adding link_edges
        self._cache.clear(exclude=['face_normals',
                                   'vertex_normals',
                                   'faces_sparse',
                                   'bounds',
                                   'extents',
                                   'scale',
                                   'centroid',
                                   'principal_inertia_components',
                                   'principal_inertia_transform',
                                   'symmetry',
                                   'triangles',
                                   'triangles_tree',
                                   'triangles_center',
                                   'triangles_cross',
                                   'edges',
                                   'edges_face',
                                   'edges_unique',
                                   'edges_unique_length'])


    @caching.cache_decorator
    def nxgraph(self):
        return self._create_nxgraph()

    @caching.cache_decorator
    def csgraph(self):
        return self._create_csgraph()

    @caching.cache_decorator
    def pykdtree(self):
        return KDTree(self.vertices)

    @caching.cache_decorator
    def kdtree(self):
        return spatial.cKDTree(self.vertices, balanced_tree=False)

    @property
    def n_vertices(self):
        return len(self.vertices)

    @property
    def n_faces(self):
        return len(self.faces)

    @caching.cache_decorator
    def graph_edges(self):
        return np.vstack([self.edges, self.link_edges])

    def fix_mesh(self, wiggle_vertices=False, verbose=False):
        """ Executes rudimentary fixing function from pymeshfix

        Good for closing holes

        :param wiggle_vertices: bool
            adds robustness for smaller components
        :param verbose: bool
        """
        if self.body_count > 1:
            tin = _meshfix.PyTMesh(verbose)
            # tin.LoadArray(self.vertices, self.faces)
            tin.load_array(self.vertices, self.faces)
            tin.remove_smallest_components()
            # tin.RemoveSmallestComponents()

            # Check if volume is 0 after isolated components have been removed
            # self.vertices, self.faces = tin.ReturnArrays()
            self.vertices, self.faces = tin.return_arrays()

            self.fix_normals()

        if self.volume == 0:
            return

        if wiggle_vertices:
            wiggle = np.random.randn(self.n_vertices * 3).reshape(-1, 3) * 10
            self.vertices += wiggle

        # self.vertices, self.faces = _meshfix.CleanFromVF(self.vertices,
        #                                                  self.faces,
        #                                                  verbose=verbose)
        self.vertices, self.faces = _meshfix.clean_from_arrays(
            self.vertices, self.faces, verbose=verbose)

        self.fix_normals()

    def write_to_file(self, filename):
        """ Exports the mesh to any format supported by trimesh

        :param filename: str
        """
        exchange.export.export_mesh(self, filename)

    def get_local_views(self, n_points=None,
                        max_dist=np.inf,
                        sample_n_points=None,
                        fisheye=False,
                        pc_align=False,
                        center_node_ids=None,
                        center_coords=None,
                        verbose=False,
                        return_node_ids=False,
                        svd_solver="auto",
                        return_faces=False,
                        adapt_unit_sphere_norm=False,
                        pc_norm=False):
        """ Extracts a local view (points)

        :param n_points: int
            number of points to sample
        :param max_dist: float
            sets an upper limit for distance of any sampled mesh point. Might
            reduce n_points
        :param sample_n_points: int
            has to be >= n_points; if > n_points more points are sampled and a
            subset randomly chosen
        :param fisheye: bool
            addition to sample_n_points; subset is sampled such that a fisheye
            effect is generated
        :param pc_align: bool
            computes PCA and orients mesh along PCs
        :param center_node_ids: list of ints
            mesh vertices at the center of the local views
        :param center_coords: list (n, 3) of floats
            coordinates at the center of the local views
        :param verbose: bool
        :param return_node_ids: bool
            sampled node ids are returned as well, changes the output format
        :param svd_solver: str
            PCA solver
        :param return_faces: bool
            sampled faces are returned as well, changes the output format
        :param adapt_unit_sphere_norm: bool
            NOT FUNCTIONAL
        :param pc_norm: bool
            if True: normalize point cloud to mean 0 and std 1 before PCA
        :return: variable
        """
        if center_node_ids is None and center_coords is None:
            center_node_ids = np.array([np.random.randint(len(self.vertices))])

        if center_coords is None:
            center_node_ids = np.array(center_node_ids, dtype=np.int)
            center_coords = self.vertices[center_node_ids]

        if sample_n_points is None:
            sample_n_points = n_points
        elif sample_n_points > n_points:
            assert not return_faces
        elif sample_n_points == n_points:
            pass
        else:
            raise Exception("Too few sample points specified")

        center_coords = np.array(center_coords)

        if sample_n_points is None:
            sample_n_points = len(self.vertices)
        else:
            sample_n_points = np.min([sample_n_points, len(self.vertices)])

        dists, node_ids = self.kdtree.query(center_coords, sample_n_points,
                                            distance_upper_bound=max_dist)
        if n_points is not None:
            if sample_n_points > n_points:
                if fisheye:
                    probs = 1 / dists

                    new_dists = []
                    new_node_ids = []
                    ids = np.arange(0, sample_n_points, dtype=np.int)
                    for i_sample in range(len(center_coords)):
                        sample_ids = np.random.choice(ids, n_points,
                                                      replace=False,
                                                      p=probs[i_sample])
                        new_dists.append(dists[i_sample, sample_ids])
                        new_node_ids.append(node_ids[i_sample, sample_ids])

                    dists = np.array(new_dists, dtype=np.float32)
                    node_ids = np.array(new_node_ids, dtype=np.int)
                else:
                    ids = np.arange(0, sample_n_points, dtype=np.int)
                    sample_ids = np.random.choice(ids, n_points, replace=False)

                    dists = dists[:, sample_ids]
                    node_ids = node_ids[:, sample_ids]

        if verbose:
            print(np.mean(dists, axis=1), np.max(dists, axis=1),
                  np.min(dists, axis=1))

        if max_dist < np.inf:
            node_ids = list(node_ids)
            local_vertices = []
            for i_ns, ns in enumerate(node_ids):
                ns = ns[dists[i_ns] <= max_dist]
                ns = np.sort(ns)
                node_ids[i_ns] = ns
                local_vertices.append(self.vertices[ns].copy())
        else:
            node_ids = np.sort(node_ids, axis=1)
            local_vertices = self.vertices[node_ids].copy()

        if pc_align:
            for i_lv in range(len(local_vertices)):
                local_vertices[i_lv] = self._calc_pc_align(local_vertices[i_lv],
                                                           svd_solver,
                                                           pc_norm=pc_norm)

        if adapt_unit_sphere_norm:
            local_vertices -= center_coords
            lengths = np.linalg.norm(local_vertices, axis=2)
            local_vertices /= np.max(lengths, axis=1)[:, None, None]

        return_tuple = (local_vertices, center_node_ids)

        if return_node_ids:
            return_tuple += (node_ids, )

        if return_faces:
            return_tuple += (self._filter_faces(node_ids), )

        return return_tuple

    def get_local_view(self, n_points=None, max_dist=np.inf,
                       sample_n_points=None,
                       pc_align=False, center_node_id=None,
                       center_coord=None, method="kdtree", verbose=False,
                       return_node_ids=False, svd_solver="auto",
                       return_faces=False, pc_norm=False):
        """ Single version of get_local_views for backwards compatibility """

        assert method == "kdtree"

        if center_node_id is None and center_coord is None:
            center_node_id = np.random.randint(len(self.vertices))

        if center_coord is None:
            center_coord = self.vertices[center_node_id]

        return self.get_local_views(n_points=n_points,
                                    sample_n_points=sample_n_points,
                                    max_dist=max_dist,
                                    pc_align=pc_align,
                                    center_node_ids=[center_node_id],
                                    center_coords=[center_coord],
                                    verbose=verbose,
                                    return_node_ids=return_node_ids,
                                    svd_solver=svd_solver,
                                    return_faces=return_faces,
                                    pc_norm=pc_norm)


    def _filter_faces(self, node_ids):
        """ node_ids has to be sorted! """
        return utils.filter_shapes(node_ids, self.faces)

    def _filter_graph_edges(self, node_ids):
        """ node_ids has to be sorted! """
        return utils.filter_shapes(node_ids, self.graph_edges)


    def add_link_edges(self, seg_id, dataset_name, close_map_distance=300,
                        server_address="https://www.dynamicannotationframework.com"):
        """ add a set of link edges to this mesh from a pcg endpoint

        :param seg_id: int 
            the seg_id of this mesh
        :param dataset_name: str
            the dataset name this mesh can be found in
        :param close_map_distance: float
            the distance in mesh vertex coordinates to consider a mapping to be 'close'
        :server_address: str
            the server address to find the pcg endpoint (default https://www.dynamicannotationframework.com)
        """
        link_edges = trimesh_repair.get_link_edges(self, seg_id, dataset_name,
                                                   close_map_distance = close_map_distance,
                                                   server_address=server_address)
        self.link_edges = np.vstack([self.link_edges, link_edges])


                        
    def get_local_meshes(self, n_points, max_dist=np.inf, center_node_ids=None,
                         center_coords=None, pc_align=False, pc_norm=False,
                         fix_meshes=False):
        """ Extracts a local mesh

        :param n_points: int
        :param max_dist: float
        :param center_node_ids: list of ints
        :param center_coords: list (n, 3) of floats
        :param pc_align: bool
        :param pc_norm: bool
        :param fix_meshes: bool
        """
        local_view_tuple = self.get_local_views(n_points=n_points,
                                                max_dist=max_dist,
                                                center_node_ids=center_node_ids,
                                                center_coords=center_coords,
                                                return_faces=True,
                                                pc_align=pc_align,
                                                pc_norm=pc_norm)
        vertices, _, faces = local_view_tuple

        meshes = [Mesh(vertices=v, faces=f) for v, f in
                  zip(vertices, faces)]

        if fix_meshes:
            for mesh in meshes:
                if mesh.n_vertices > 0:
                    mesh.fix_mesh(wiggle_vertices=False)

        return meshes

    def get_local_mesh(self, n_points=None, max_dist=np.inf,
                       center_node_id=None,
                       center_coord=None, pc_align=True, pc_norm=False):
        """ Single version of get_local_meshes """

        if center_node_id is not None:
            center_node_id = [center_node_id]

        if center_coord is not None:
            center_coord = [center_coord]

        return self.get_local_meshes(n_points, max_dist=max_dist,
                                     center_node_ids=center_node_id,
                                     center_coords=center_coord,
                                     pc_align=pc_align, pc_norm=pc_norm)[0]

    def _calc_pc_align(self, vertices, svd_solver, pc_norm=False):
        """ Calculates PC alignment """

        vertices = vertices.copy()
        if pc_norm:
            vertices -= vertices.mean(axis=0)
            vertices /= vertices.std(axis=0)

        pca = decomposition.PCA(n_components=3,
                                svd_solver=svd_solver,
                                copy=False)

        return pca.fit_transform(vertices)

    def merge_large_components(self, size_threshold=100, max_dist=1000,
                               dist_step=100):
        """ Finds edges between disconnected components

        :param size_threshold: int
        :param max_dist: float
        """
        time_start = time.time()

        ccs = sparse.csgraph.connected_components(self.csgraph)
        ccs_u, cc_sizes = np.unique(ccs[1], return_counts=True)
        large_cc_ids = ccs_u[cc_sizes > size_threshold]

        print(len(large_cc_ids))

        kdtrees = []
        vertex_ids = []
        for cc_id in large_cc_ids:
            m = ccs[1] == cc_id
            vertex_ids.append(np.where(m)[0])
            v = self.vertices[m]
            kdtrees.append(spatial.cKDTree(v))

        add_edges = []
        for i_tree in range(len(large_cc_ids) - 1):
            for j_tree in range(i_tree + 1, len(large_cc_ids)):
                print("%d - %d      " % (i_tree, j_tree), end="\r")

                if np.any(kdtrees[i_tree].query_ball_tree(kdtrees[j_tree], max_dist)):
                    for this_dist in range(dist_step, max_dist + dist_step, dist_step):

                        pairs = kdtrees[i_tree].query_ball_tree(kdtrees[j_tree],
                                                                this_dist)

                        if np.any(pairs):
                            for i_p, p in enumerate(pairs):
                                if len(p) > 0:
                                    add_edges.extend([[vertex_ids[i_tree][i_p],
                                                       vertex_ids[j_tree][v]]
                                                      for v in p])
                            break

        print(f"Adding {len(add_edges)} new edges.")

        self.link_edges = np.vstack([self.link_edges, add_edges])

        print("TIME MERGING: %.3fs" % (time.time() - time_start))

    def _create_nxgraph(self):
        """ Computes networkx graph """
        return utils.create_nxgraph(self.vertices, self.graph_edges, euclidean_weight=True,
                                    directed=False)

    def _create_csgraph(self):
        """ Computes csgraph """
        return utils.create_csgraph(self.vertices, self.graph_edges, euclidean_weight=True,
                                    directed=False)

class MaskedMesh(Mesh):
<<<<<<< HEAD
    def __init__(self, *args, node_mask=None, unmasked_size=None, link_edges=None, **kwargs):
=======
    def __init__(self, *args, node_mask=None, apply_mask=False,
                 unmasked_size=None, mesh_edges=None, **kwargs):
>>>>>>> d222ef51
        if 'vertices' in kwargs:
            vertices_all = kwargs.pop('vertices')
        else:
            vertices_all = args[0]

        if 'faces' in kwargs:
            faces_all = kwargs.pop('faces')
        else:
            # If faces are in args, vertices must also have been in args
            faces_all = args[1]

        if unmasked_size is None:
            if node_mask is not None:
                unmasked_size = len(node_mask)
            else:
                unmasked_size = len(vertices_all)
        if unmasked_size < len(vertices_all):
            raise ValueError('Original size cannot be smaller than current size')
        self._unmasked_size = unmasked_size

        if node_mask is None:
            node_mask = np.full(self.unmasked_size, True, dtype=bool)
        elif node_mask.dtype is not np.dtype('bool'):
            node_mask_inds = node_mask.copy()
            node_mask = np.full(self.unmasked_size, False, dtype=bool)
            node_mask[node_mask_inds] = True

        if len(node_mask) != unmasked_size:
            raise ValueError('The node mask must be the same length as the unmasked size')

        self._node_mask = node_mask

        if apply_mask:
            if any(self.node_mask == False):
                nodes_f = vertices_all[self.node_mask]
                faces_f = utils.filter_shapes(np.flatnonzero(node_mask), faces_all)[0]
            else:
                nodes_f, faces_f = vertices_all, faces_all
        else:
            nodes_f, faces_f = vertices_all, faces_all

<<<<<<< HEAD
        if link_edges is not None:
            kwargs['link_edges'] = utils.filter_shapes(np.flatnonzero(self.node_mask), link_edges)[0]
=======
        if mesh_edges is not None:
            kwargs['mesh_edges'] = utils.filter_shapes(np.flatnonzero(node_mask), mesh_edges)[0]
>>>>>>> d222ef51

        new_args = (nodes_f, faces_f)
        if len(args) > 2:
            new_args += args[2:]
        if kwargs.get('process', False):
            print('No silent changing of the mesh is allowed')
        kwargs['process'] = False
        super(MaskedMesh, self).__init__(*new_args, **kwargs)
        self._index_map = None

    @property
    def node_mask(self):
        '''
        Returns the node mask currently applied to the data
        '''
        return self._node_mask

    @property
    def indices_unmasked(self):
        '''
            Gets the indices of nodes in the filtered mesh in the unmasked array
        '''
        return np.flatnonzero(self.node_mask)

    @property
    def unmasked_size(self):
        '''
        Returns the unmasked number of nodes in the mesh
        '''
        return self._unmasked_size

    def apply_mask(self, new_mask, **kwargs):
        '''
        Makes a new MaskedMesh by adding a new mask to the existing one.
        new_mask is a boolean array, either of the original length or the
        masked length (in which case it is padded with zeros appropriately).
        '''
        # We need to express the mask
        if np.size(new_mask) != np.size(self.node_mask):
            # Assume it's in the masked frame
            if np.size(new_mask) == self.vertices.shape[0]:
                new_mask = self.map_boolean_to_unmasked(new_mask)
            else:
                raise ValueError('Incompatible shape. Must be either original length or current length of vertices.')
        joint_mask = self.node_mask & np.array(new_mask, dtype=bool)

        # Build dummy arrays in the unmasked size out of the current mesh
        vertices_unmask = np.zeros((self.unmasked_size, 3))
        vertices_unmask[self.node_mask] = self.vertices

        faces_unmask = np.empty(self.faces.shape)
        for i in range(3):
            faces_unmask[:, i] = self.indices_unmasked[self.faces[:, i]]

        if self.link_edges.shape[0]>0:
            link_edges_unmask = np.empty(self.link_edges.shape)
            for i in range(self.link_edges.shape[1]):
                link_edges_unmask[:, i] = self.indices_unmasked[self.link_edges[:, i]]
        else:
            link_edges_unmask = None

        return MaskedMesh(vertices_unmask,
                          faces_unmask,
                          node_mask=joint_mask,
                          unmasked_size=self.unmasked_size,
                          link_edges=link_edges_unmask,
                          **kwargs)

    def map_indices_to_unmasked(self, unmapped_indices):
        '''
        For a set of masked indices, returns the corresponding unmasked indices
        '''
        return self.indices_unmasked[unmapped_indices]

    def map_boolean_to_unmasked(self, unmapped_boolean):
        '''
        For a boolean index in the masked indices, returns the corresponding unmasked boolean index
        '''
        full_boolean = np.full(self.unmasked_size, False)
        full_boolean[self.node_mask] = unmapped_boolean
        return full_boolean

    def filter_unmasked_boolean(self, unmasked_boolean):
        '''
        For an unmasked boolean slice, returns a boolean slice filtered to the masked mesh
        '''
        return unmasked_boolean[self.node_mask]

    def filter_unmasked_indices(self, unmasked_shape, include_outside=False):
        '''
        For an array of indices in the original mesh, returns the indices filtered and remapped
        for the masked mesh. Nans out rows not in the mask. Preserves the order of unmasked_indices.
        '''
        filtered_shape = utils.filter_shapes(self.indices_unmasked, unmasked_shape)[0]
        if include_outside:
            long_shape = unmasked_shape.ravel()
            within_mask = self.node_mask[long_shape].reshape(unmasked_shape.shape)
            filtered_shape_all = np.full(unmasked_shape.shape, np.nan)
            if within_mask.ndim==1:
                filtered_shape_all[within_mask==True] = filtered_shape.squeeze()
            else:
                filtered_shape_all[np.all(within_mask==True, axis=1)] = filtered_shape
            filtered_shape = filtered_shape_all.astype(int).squeeze()
        else:
            if unmasked_shape.ndim == 1:
                filtered_shape = filtered_shape.reshape((len(filtered_shape),))
        return filtered_shape

    @property
    def index_map(self):
        '''
        A dict mapping global indices into the masked mesh indices.
        '''
        if self._index_map is None:
            self._index_map = defaultdict(lambda: np.nan)
            for ii, index in enumerate(self.indices_unmasked):
                self._index_map[index] = ii
        return self._index_map<|MERGE_RESOLUTION|>--- conflicted
+++ resolved
@@ -45,26 +45,11 @@
         else:
             link_edges = None
 
-<<<<<<< HEAD
     return vertices, faces, normals, link_edges
 
 
 def write_mesh_h5(filename, vertices, faces,
-                  normals=None, link_edges=None, overwrite=False):
-=======
-        if masked_mesh:
-            if "node_mask" in f.keys():
-                node_mask = f["node_mask"].value
-            else:
-                node_mask = None
-            return vertices, faces, normals, mesh_edges, node_mask
-        else:
-            return vertices, faces, normals, mesh_edges
-
-
-def write_mesh_h5(filename, vertices, faces,
-                  normals=None, mesh_edges=None, node_mask=None, overwrite=False):
->>>>>>> d222ef51
+                  normals=None, link_edges=None, node_mask=None, overwrite=False):
     """Writes a mesh's vertices, faces (and normals) to an hdf5 file"""
 
     if os.path.isfile(filename):
@@ -94,25 +79,16 @@
         vertices, faces, normals = read_mesh_obj(filename)
         link_edges = None
     elif filename.endswith(".h5"):
-<<<<<<< HEAD
-        vertices, faces, normals, link_edges = read_mesh_h5(filename)
+        mesh_data = read_mesh_h5(filename, masked_mesh)
+        if masked_mesh:
+            vertices, faces, normals, link_edges, node_mask = mesh_data
+            return vertices, faces, normals, link_edges, node_mask
+        else:
+            vertices, faces, normals, link_edges = mesh_data
+            return vertices, faces, normals, link_edges
     else:
         raise Exception("Unknown filetype")
 
-    return vertices, faces, normals, link_edges
-
-=======
-        mesh_data = read_mesh_h5(filename, masked_mesh)
-        if masked_mesh:
-            vertices, faces, normals, mesh_edges, node_mask = mesh_data
-            return vertices, faces, normals, mesh_edges, node_mask
-        else:
-            vertices, faces, normals, mesh_edges = mesh_data
-            return vertices, faces, normals, mesh_edges
-    else:
-        raise Exception("Unknown filetype")
-
->>>>>>> d222ef51
 
 def read_mesh_obj(filename):
     """Reads a mesh's vertices, faces and normals from an obj file"""
@@ -303,14 +279,9 @@
         return "%s/%d.h5" % (self.disk_cache_path, seg_id)
 
     def mesh(self, filename=None, seg_id=None, cache_mesh=True,
-<<<<<<< HEAD
              merge_large_components=False, remove_duplicate_vertices=False,
-             overwrite_merge_large_components=False, masked_mesh=False):
-=======
-             merge_large_components=True, remove_duplicate_vertices=True,
              overwrite_merge_large_components=False,
              force_download=False, masked_mesh=False):
->>>>>>> d222ef51
         """ Loads mesh either from cache, disk or google storage
 
         :param filename: str
@@ -334,21 +305,13 @@
 
         if filename is not None:
             if filename not in self._mesh_cache:
-<<<<<<< HEAD
-                vertices, faces, normals, link_edges = read_mesh(filename)
-=======
                 mesh_data = read_mesh(filename, masked_mesh=masked_mesh)
->>>>>>> d222ef51
                 if masked_mesh:
-                    vertices, faces, normals, mesh_edges, node_mask = mesh_data
+                    vertices, faces, normals, link_edges, node_mask = mesh_data
                     mesh = MaskedMesh(vertices=vertices, faces=faces, normals=normals,
-<<<<<<< HEAD
-                                        link_edges=link_edges, process=False)
-=======
-                                      mesh_edges=mesh_edges, node_mask=node_mask, process=False)
->>>>>>> d222ef51
+                                        link_edges=link_edges, node_mask=node_mask, process=False)
                 else:
-                    vertices, faces, normals, mesh_edges = mesh_data
+                    vertices, faces, normals, link_edges = mesh_data
                     mesh = Mesh(vertices=vertices, faces=faces, normals=normals,
                                 link_edges=link_edges,
                                 process=remove_duplicate_vertices)
@@ -832,12 +795,7 @@
                                     directed=False)
 
 class MaskedMesh(Mesh):
-<<<<<<< HEAD
-    def __init__(self, *args, node_mask=None, unmasked_size=None, link_edges=None, **kwargs):
-=======
-    def __init__(self, *args, node_mask=None, apply_mask=False,
-                 unmasked_size=None, mesh_edges=None, **kwargs):
->>>>>>> d222ef51
+    def __init__(self, *args, node_mask=None, unmasked_size=None, link_edges=None, apply_mask=False,  **kwargs):
         if 'vertices' in kwargs:
             vertices_all = kwargs.pop('vertices')
         else:
@@ -879,13 +837,8 @@
         else:
             nodes_f, faces_f = vertices_all, faces_all
 
-<<<<<<< HEAD
         if link_edges is not None:
-            kwargs['link_edges'] = utils.filter_shapes(np.flatnonzero(self.node_mask), link_edges)[0]
-=======
-        if mesh_edges is not None:
-            kwargs['mesh_edges'] = utils.filter_shapes(np.flatnonzero(node_mask), mesh_edges)[0]
->>>>>>> d222ef51
+            kwargs['link_edges'] = utils.filter_shapes(np.flatnonzero(node_mask), link_edges)[0]
 
         new_args = (nodes_f, faces_f)
         if len(args) > 2:
