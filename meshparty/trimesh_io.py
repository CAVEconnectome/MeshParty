--- conflicted
+++ resolved
@@ -225,15 +225,6 @@
     if not overwrite:
         print("Already Have: " + str(already_have))
 
-<<<<<<< HEAD
-            faces = np.array(cv_mesh.faces)
-            if len(faces.shape) == 1:
-                faces = faces.reshape(-1, 3)
-
-            mesh = Mesh(vertices=cv_mesh.vertices,
-                        faces=faces,
-                        process=False)
-=======
     print("Downloading: " + str(download_segids))
 
     while len(download_segids):
@@ -252,7 +243,6 @@
                 faces=cv_mesh.faces,
                 process=False,
             )
->>>>>>> e1823f7e
 
             if merge_large_components:
                 mesh.merge_large_components()
@@ -473,13 +463,8 @@
                     return mesh
             assert (seg_id is not None and self.cv is not None)
             if seg_id not in self._mesh_cache or force_download is True:
-<<<<<<< HEAD
-                cv_mesh = self.cv.mesh.get(seg_id, remove_duplicate_vertices=False)
-                faces = np.array(cv_mesh.faces)
-=======
                 cv_mesh = self.cv.mesh.get(seg_id, remove_duplicate_vertices=remove_duplicate_vertices)
                 faces = np.array(cv_mesh["faces"])
->>>>>>> e1823f7e
                 if (len(faces.shape) == 1):
                     faces = faces.reshape(-1, 3)
 
