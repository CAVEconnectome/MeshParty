--- conflicted
+++ resolved
@@ -93,12 +93,8 @@
 
 
 def write_mesh_h5(filename, vertices, faces,
-<<<<<<< HEAD
                   normals=None, link_edges=None, node_mask=None,
                   draco=False, overwrite=False):
-    """Writes a mesh's vertices, faces (and normals) to an hdf5 file"""
-=======
-                  normals=None, link_edges=None, node_mask=None, overwrite=False):
     """Writes a mesh's vertices, faces (and normals) to an hdf5 file
     
     Parameters
@@ -122,7 +118,6 @@
         whether to overwrite the file, will return silently if mesh file exists already
 
     """
->>>>>>> 581f7558
 
     if os.path.isfile(filename):
         if overwrite:
@@ -562,9 +557,6 @@
                     return mesh
             assert (seg_id is not None and self.cv is not None)
             if seg_id not in self._mesh_cache or force_download is True:
-<<<<<<< HEAD
-                cv_mesh = self.cv.mesh.get(seg_id, remove_duplicate_vertices=False)
-=======
                 cv_mesh_d = self.cv.mesh.get(seg_id,
                     remove_duplicate_vertices=remove_duplicate_vertices,
                     chunk_size=chunk_size)
@@ -572,7 +564,6 @@
                     cv_mesh = cv_mesh_d[seg_id]
                 else:
                     cv_mesh = cv_mesh_d
->>>>>>> 581f7558
                 faces = np.array(cv_mesh.faces)
                 if (len(faces.shape) == 1):
                     faces = faces.reshape(-1, 3)
@@ -764,7 +755,6 @@
 
     @caching.cache_decorator
     def graph_edges(self):
-<<<<<<< HEAD
         # mesh.edges has bidirectional edges, so we need to pass bidirectional link_edges.
         if len(self.link_edges)>0:
             link_edges_sym = np.vstack((self.link_edges, self.link_edges[:,[1,0]]))
@@ -772,10 +762,6 @@
         else:
             link_edges_sym_unique = self.link_edges
         return np.vstack([self.edges, link_edges_sym_unique])
-=======
-        """np.array : a Nx2 of the edges from triangle faces, plus the link_edges"""
-        return np.vstack([self.edges, self.link_edges])
->>>>>>> 581f7558
 
     def fix_mesh(self, wiggle_vertices=False, verbose=False):
         """ Executes rudimentary fixing function from pymeshfix
