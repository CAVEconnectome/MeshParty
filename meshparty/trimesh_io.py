--- conflicted
+++ resolved
@@ -233,12 +233,7 @@
              merge_large_components=False,
              stitch_mesh_chunks=True,
              overwrite_merge_large_components=False,
-<<<<<<< HEAD
-             force_download=False, masked_mesh=False,
-             add_link_edges=False, dataset_name=None):
-=======
              force_download=False):
->>>>>>> da3b1053
         """ Loads mesh either from cache, disk or google storage
 
         :param filename: str
@@ -283,15 +278,7 @@
                     mesh = self.mesh(filename=self._filename(seg_id),
                                      cache_mesh=cache_mesh,
                                      merge_large_components=merge_large_components,
-<<<<<<< HEAD
-                                     overwrite_merge_large_components=overwrite_merge_large_components,
-                                     remove_duplicate_vertices=remove_duplicate_vertices,
-                                     masked_mesh=masked_mesh)
-                    if add_link_edges and (len(mesh.link_edges) == 0):
-                        mesh.add_link_edges(seg_id=seg_id, dataset_name=dataset_name)
-=======
                                      overwrite_merge_large_components=overwrite_merge_large_components)
->>>>>>> da3b1053
                     return mesh
 
             if seg_id not in self._mesh_cache or force_download is True:
@@ -302,9 +289,6 @@
 
                 mesh = Mesh(vertices=cv_mesh["vertices"],
                             faces=faces)
-
-                if add_link_edges and (len(mesh.link_edges) == 0):
-                    mesh.add_link_edges(seg_id=seg_id, dataset_name=dataset_name)
 
                 if cache_mesh and len(self._mesh_cache) < self.cache_size:
                     self._mesh_cache[seg_id] = mesh
@@ -798,57 +782,6 @@
         """ Computes csgraph """
         return utils.create_csgraph(self.vertices, self.graph_edges, euclidean_weight=True,
                                     directed=False)
-<<<<<<< HEAD
-
-class MaskedMesh(Mesh):
-    def __init__(self, *args, node_mask=None, unmasked_size=None, link_edges=None,  **kwargs):
-        if 'vertices' in kwargs:
-            vertices_all = kwargs.pop('vertices')
-        else:
-            vertices_all = args[0]
-
-        if 'faces' in kwargs:
-            faces_all = kwargs.pop('faces')
-        else:
-            # If faces are in args, vertices must also have been in args
-            faces_all = args[1]
-
-        if unmasked_size is None:
-            if node_mask is not None:
-                unmasked_size = len(node_mask)
-            else:
-                unmasked_size = len(vertices_all)
-        if unmasked_size < len(vertices_all):
-            raise ValueError('Original size cannot be smaller than current size')
-        self._unmasked_size = unmasked_size
-
-        if node_mask is None:
-            node_mask = np.full(self.unmasked_size, True, dtype=bool)
-        elif node_mask.dtype is not np.dtype('bool'):
-            node_mask_inds = node_mask.copy()
-            node_mask = np.full(self.unmasked_size, False, dtype=bool)
-            node_mask[node_mask_inds] = True
-
-        if len(node_mask) != unmasked_size:
-            raise ValueError('The node mask must be the same length as the unmasked size')
-
-        self._node_mask = node_mask
-
-        if link_edges is not None:
-            kwargs['link_edges'] = link_edges
-
-        new_args = (vertices_all, faces_all)
-        if len(args) > 2:
-            new_args += args[2:]
-        if kwargs.get('process', False):
-            print('No silent changing of the mesh is allowed')
-        kwargs['process'] = False
-        super(MaskedMesh, self).__init__(*new_args, **kwargs)
-        self._index_map = None
-        self.use_new = False
-
-=======
->>>>>>> da3b1053
     @property
     def node_mask(self):
         '''
@@ -906,8 +839,6 @@
         self.update_faces(faces_to_keep)
         self.link_edges = self.filter_unmasked_indices(link_edge_unmask)
 
-<<<<<<< HEAD
-=======
         return Mesh(vertices_unmask,
                     faces_unmask,
                     apply_mask=True,
@@ -915,7 +846,6 @@
                     unmasked_size=self.unmasked_size,
                     link_edges=link_edges_unmask,
                     **kwargs)
->>>>>>> da3b1053
 
     def map_indices_to_unmasked(self, unmapped_indices):
         '''
