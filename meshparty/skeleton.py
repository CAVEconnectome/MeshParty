--- conflicted
+++ resolved
@@ -257,11 +257,7 @@
     def _single_path_length(self, path):
         xs = self.vertices[path[:-1]]
         ys = self.vertices[path[1:]]
-<<<<<<< HEAD
-        return sum(np.linalg.norm(ys-xs, axis=1))
-=======
         return np.sum(np.linalg.norm(ys-xs, axis=1))
->>>>>>> da3b1053
 
     def _compute_cover_paths(self):
         '''
