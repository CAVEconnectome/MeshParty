import numpy as np
from scipy import sparse

def filter_close_to_line(mesh, line_end_pts, line_dist_th, axis=1, endcap_buffer=0, sphere_ends=False):
    '''
    Given a mesh and a line segment defined by two end points, make a filter
    leaving only those nodes within a certain distance of the line segment in
    a plane defined by a normal axis (e.g. the y axis defines distances in the
    xy plane)

    Parameters
    ----------
    mesh : meshparty.trimesh_io.Mesh
        Trimesh-like mesh with N vertices
    line_end_pts: numpy.array
        2x3 numpy array defining the two end points
    line_dist_th: numeric
        numeric, distance threshold
    axis: int
        integer 0-2. Defines which axis is normal to the plane in
        which distances is computed. optional, default 1 (y-axis).
    
    Returns
    -------
    numpy.array
        N-length boolean array

    '''
    line_pt_ord = np.argsort(line_end_pts[:,axis])
    ds = _dist_from_line( mesh.vertices, line_end_pts, axis)

    below_top = mesh.vertices[:,axis] > line_end_pts[line_pt_ord[0], axis] - endcap_buffer
    above_bot = mesh.vertices[:,axis] < line_end_pts[line_pt_ord[1], axis] + endcap_buffer
    is_close = (ds < line_dist_th) & above_bot & below_top

    if sphere_ends is True:
        near_a = np.linalg.norm(mesh.vertices - line_end_pts[0], axis=1) < line_dist_th
        near_b = np.linalg.norm(mesh.vertices - line_end_pts[1], axis=1) < line_dist_th
        end_cap = near_a|near_b        
        is_close = is_close|end_cap
    return is_close


def _dist_from_line(pts, line_end_pts, axis):
    ps = (pts[:, axis] - line_end_pts[0, axis]) / (line_end_pts[1, axis] - line_end_pts[0, axis])
    line_pts = np.multiply(ps[:,np.newaxis], line_end_pts[1] - line_end_pts[0]) + line_end_pts[0]
    ds = np.linalg.norm(pts - line_pts, axis=1)
    return ds


def filter_components_by_size(mesh, min_size=0, max_size=np.inf):
    """
    returns a boolean mask for vertices that are part of components in a size range

    Parameters
    ----------
    mesh : meshparty.trimesh_io.Mesh
        A Trimesh-like mesh with N vertices
    min_size : int
        the minimum number of vertices in compoment (default 0)
    max_size : int
        the maximum number of vertices in compoment (default infinity)

    Returns
    -------
    np.array
        N-length boolean array

    """
    cc, labels = sparse.csgraph.connected_components(mesh.csgraph, directed=False)
    uids, counts = np.unique(labels, return_counts=True)
    good_labels = uids[(counts>min_size)&(counts<=max_size)]
    return np.in1d(labels, good_labels)

def filter_largest_component(mesh):
    """ returns a boolean mask for vertices that are part of the largest component

    Parameters
    ----------
    mesh : meshparty.trimesh_io.Mesh
        A Trimesh-like mesh with N vertices

    Returns
    -------
    np.array
        N-length boolean array

    """
    cc, labels = sparse.csgraph.connected_components(mesh.csgraph)
    uids, counts = np.unique(labels, return_counts=True)
    max_label = np.argmax(counts)
    return labels==max_label


def filter_spatial_distance_from_points(mesh, pts, d_max):
<<<<<<< HEAD
    if type(pts)==list:
        pts=np.array(pts)
    if len(pts.shape)==1:
        assert(len(pts)==3)
        ds = np.linalg.norm(mesh.vertices-pts[np.newaxis,:], axis=1)
        return ds<d_max
=======
    """
    returns a boolean mask for vertices near a set of points

    Parameters
    ----------
    mesh : meshparty.trimesh_io.Mesh
        A Trimesh-like mesh with N vertices
    pts : numpy.array
        a Kx3 set of points
    d_max : float
        the maximum distance to points to include (same units as mesh.vertices)

    Returns
    -------
    np.array
        N-length boolean array

    """
>>>>>>> e1aa1d27
    close_enough = np.full((len(mesh.vertices), len(pts)), False)
    for ii, pt in enumerate(pts):
        ds = np.linalg.norm(mesh.vertices-pt, axis=1)
        close_enough[:,ii] = ds<d_max
    return np.any(close_enough, axis=1)


def filter_two_point_distance(mesh, pts_foci, d_pad, indices=None, power=1):
    '''
    Returns a boolean array of mesh points such that the sum of the distance from a
    point to each of the two foci are less than a constant. The constant is set by
    the distance between the two foci plus a user-specified padding. Optionally, use
    other Minkowski-like metrics (i.e. x^n + y^n < d^n where x and y are the distances
    to the foci.)

    Parameters
    ----------
    mesh : meshparty.trimesh_io.Mesh
        A Trimesh-like mesh with N vertices
    pts_foci: numpy.array
        2x3 array with the two foci in 3d space.
    d_pad: float
        Extra padding of the threhold distance beyond the distance between foci.
    indices : iterator
        Instead of pts_foci, one can specify a len(2) list of two indices into the mesh.vertices 
        default None. Will override pts_foci.
    power : int
        what power to use in Minkowski-like metrics for distance metric.

    Returns
    -------
    np.array
        N-length boolean array

    '''
    if indices is None:
        _, minds_foci = mesh.kdtree.query(pts_foci)
    else:
        minds_foci = np.array(indices)

    if len(minds_foci) != 2:
        print('One or both mesh points were not found')
        return None
    
    d_foci_to_all = sparse.csgraph.dijkstra(mesh.csgraph,
                                            indices=minds_foci,
                                            unweighted=False,
                                            )
    dmax = d_foci_to_all[0, minds_foci[1]] + d_pad

    if np.isinf(dmax):
        print('Points are not in the same mesh component')
        return None
    
    if power != 1:
        is_in_ellipse = np.sum(np.power(d_foci_to_all, power), axis=0) < np.power(dmax,power)
    else:
        is_in_ellipse = np.sum(d_foci_to_all, axis=0) < dmax

    return is_in_ellipse
    <|MERGE_RESOLUTION|>--- conflicted
+++ resolved
@@ -93,15 +93,7 @@
 
 
 def filter_spatial_distance_from_points(mesh, pts, d_max):
-<<<<<<< HEAD
-    if type(pts)==list:
-        pts=np.array(pts)
-    if len(pts.shape)==1:
-        assert(len(pts)==3)
-        ds = np.linalg.norm(mesh.vertices-pts[np.newaxis,:], axis=1)
-        return ds<d_max
-=======
-    """
+      """
     returns a boolean mask for vertices near a set of points
 
     Parameters
@@ -119,7 +111,12 @@
         N-length boolean array
 
     """
->>>>>>> e1aa1d27
+    if type(pts)==list:
+        pts=np.array(pts)
+    if len(pts.shape)==1:
+        assert(len(pts)==3)
+        ds = np.linalg.norm(mesh.vertices-pts[np.newaxis,:], axis=1)
+        return ds<d_max
     close_enough = np.full((len(mesh.vertices), len(pts)), False)
     for ii, pt in enumerate(pts):
         ds = np.linalg.norm(mesh.vertices-pt, axis=1)
