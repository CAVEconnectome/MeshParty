--- conflicted
+++ resolved
@@ -453,44 +453,15 @@
 
     color, map_colors = process_colors(color, xyz)
 
-<<<<<<< HEAD
-    colormap = vtk.vtkLookupTable()
-    if np.array(color).shape == (3,):
-        single_color = True
-        colormap.SetNumberOfTableValues(1)
-        colormap.SetTableValue(0, color[0], color[1], color[2], opacity)
-    else:
-        single_color = False
-        colormap.SetNumberOfTableValues(len(color))
-        for ii, color_row in enumerate(color):
-            colormap.SetTableValue(ii, color_row[0], color_row[1], color_row[2], opacity)
-        
-=======
     vtk_colors = numpy_to_vtk(color)
     vtk_colors.SetName('colors')
 
->>>>>>> eaddd7dd
     if np.isscalar(size):
         size = np.full(len(xyz), size)
     elif len(size) != len(xyz):
         raise ValueError('Size must be either a scalar or an len(xyz) x 1 array')
-<<<<<<< HEAD
-    for ii in range(len(xyz)):
-        scales.InsertNextValue(size[ii])
-        if single_color:
-            clr.InsertNextValue(0)
-        else:
-            clr.InsertNextValue(ii)
-            
-    grid = vtk.vtkUnstructuredGrid()
-    grid.SetPoints(points)
-    grid.GetPointData().AddArray(scales)
-    grid.GetPointData().SetActiveScalars('scale')
-    grid.GetPointData().AddArray(clr)
-=======
     pc.GetPointData().SetScalars(numpy_to_vtk(size))
     pc.GetPointData().AddArray(vtk_colors)
->>>>>>> eaddd7dd
 
     ss = vtk.vtkSphereSource()
     ss.SetRadius(1)
@@ -506,23 +477,11 @@
 
     mapper = vtk.vtkPolyDataMapper()
     mapper.SetInputConnection(glyph.GetOutputPort())
-<<<<<<< HEAD
-    if single_color:
-        mapper.SetScalarRange(0,0)
-    else:
-        mapper.SetScalarRange(1,len(xyz))
-    mapper.SelectColorArray('color')
-    mapper.SetLookupTable(colormap)
-
-    actor = vtk.vtkActor()
-=======
     if map_colors:
         mapper.SetScalarRange(np.min(color), np.max(color))
         mapper.SelectColorArray('colors')
     
     actor = vtk.vtkActor()
-    #mapper.ScalarVisibilityOff()
->>>>>>> eaddd7dd
     actor.SetMapper(mapper)
     return actor
 
