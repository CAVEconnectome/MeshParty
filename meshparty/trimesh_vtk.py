import vtk
from vtk.util.numpy_support import numpy_to_vtk, numpy_to_vtkIdTypeArray, vtk_to_numpy
import numpy as np


def numpy_to_vtk_cells(mat):
    cells = vtk.vtkCellArray()

    # Seemingly, VTK may be compiled as 32 bit or 64 bit.
    # We need to make sure that we convert the trilist to the correct dtype
    # based on this. See numpy_to_vtkIdTypeArray() for details.
    isize = vtk.vtkIdTypeArray().GetDataTypeSize()
    req_dtype = np.int32 if isize == 4 else np.int64
    n_elems = mat.shape[0]
    n_dim = mat.shape[1]
    cells.SetCells(n_elems,
                   numpy_to_vtkIdTypeArray(
                       np.hstack((np.ones(n_elems)[:, None] * n_dim,
                                  mat)).astype(req_dtype).ravel(),
                       deep=1))
    return cells


def numpy_rep_to_vtk(vertices, shapes, edges=None):
    """ converts a numpy representation of vertices and vertex connection graph
      to a polydata object and corresponding cell array

        :param vertices: a Nx3 numpy array of vertex locations
        :param shapes: a MxK numpy array of vertex connectivity
                       (could be triangles (K=3) or edges (K=2))

        :return: (vtkPolyData, vtkCellArray)
        a polydata object with point set according to vertices,
        and a vtkCellArray of the shapes
    """

    mesh = vtk.vtkPolyData()
    points = vtk.vtkPoints()
    points.SetData(numpy_to_vtk(vertices, deep=1))
    mesh.SetPoints(points)

    cells = numpy_to_vtk_cells(shapes)
    if edges is not None:
        edges = numpy_to_vtk_cells(edges)

    return mesh, cells, edges


def graph_to_vtk(vertices, edges):
    """ converts a numpy representation of vertices and edges
      to a vtkPolyData object

        :param vertices: a Nx3 numpy array of vertex locations
        :param edges: a Mx2 numpy array of vertex connectivity
        where the values are the indexes of connected vertices

        :return: vtkPolyData
        a polydata object with point set according to vertices
        and edges as its Lines

        :raises: ValueError
        if edges is not 2d or refers to out of bounds vertices
    """
    if edges.shape[1] != 2:
        raise ValueError('graph_to_vtk() only works on edge lists')
    if np.max(edges) >= len(vertices):
        msg = 'edges refer to non existent vertices {}.'
        raise ValueError(msg.format(np.max(edges)))
    mesh, cells, edges = numpy_rep_to_vtk(vertices, edges)
    mesh.SetLines(cells)
    return mesh


def trimesh_to_vtk(vertices, tris, mesh_edges=None):
    """Return a `vtkPolyData` representation of a :map:`TriMesh` instance
    Parameters
    ----------
    vertices : numpy array of Nx3 vertex positions (x,y,z)
    tris: numpy array of Mx3 triangle vertex indices (int64)
    Returns
    -------
    `vtk_mesh` : `vtkPolyData`
        A VTK mesh representation of the Menpo :map:`TriMesh` data
    Raises
    ------
    ValueError:
        If the input trimesh is not 3D
        or tris refers to out of bounds vertex indices
    """

    if tris.shape[1] != 3:
        raise ValueError('trimesh_to_vtk() only works on 3D TriMesh instances')
    if np.max(tris) >= len(vertices):
        msg = 'edges refer to non existent vertices {}.'
        raise ValueError(msg.format(np.max(tris)))
    mesh, cells, edges = numpy_rep_to_vtk(vertices, tris, mesh_edges)
    mesh.SetPolys(cells)
    if edges is not None:
        mesh.SetLines(edges)

    return mesh


def vtk_cellarray_to_shape(vtk_cellarray, ncells):
    cellarray = vtk_to_numpy(vtk_cellarray)
    cellarray = cellarray.reshape(ncells, int(len(cellarray)/ncells))
    return cellarray[:, 1:]


def decimate_trimesh(trimesh, reduction=.1):
    poly = trimesh_to_vtk(trimesh.vertices, trimesh.faces)
    dec = vtk.vtkDecimatePro()
    dec.SetTargetReduction(reduction)
    dec.PreserveTopologyOn()
    dec.SetInputData(poly)
    dec.Update()
    out_poly = dec.GetOutput()

    points = vtk_to_numpy(out_poly.GetPoints().GetData())
    ntris = out_poly.GetNumberOfPolys()
    tris = vtk_cellarray_to_shape(out_poly.GetPolys().GetData(), ntris)
    return points, tris


def remove_unused_verts(verts, faces):
    """removes unused vertices from a graph or mesh

    verts = NxD numpy array of vertex locations
    faces = MxK numpy array of connected shapes (i.e. edges or tris)
    (entries are indices into verts)

    returns:
    new_verts, new_face
    a filtered set of vertices and reindexed set of faces
    """
    used_verts = np.unique(faces.ravel())
    new_verts = verts[used_verts, :]
    new_face = np.zeros(faces.shape, dtype=faces.dtype)
    for i in range(faces.shape[1]):
        new_face[:, i] = np.searchsorted(used_verts, faces[:, i])
    return new_verts, new_face


def vtk_poly_to_mesh_components(poly):
    points = vtk_to_numpy(poly.GetPoints().GetData())
    ntris = poly.GetNumberOfPolys()
    tris = vtk_cellarray_to_shape(poly.GetPolys().GetData(), ntris)
    nedges = poly.GetNumberOfLines()
    if nedges > 0:
        edges = vtk_cellarray_to_shape(poly.GetLines().GetData(), nedges)
    else:
        edges = None
    return points, tris, edges


def filter_largest_cc(trimesh):
    poly = trimesh_to_vtk(trimesh.vertices, trimesh.faces, trimesh.mesh_edges)
    connf = vtk.vtkConnectivityFilter()
    connf.SetInputData(poly)
    connf.SetExtractionModeToLargestRegion()
    connf.Update()
    clean = vtk.vtkCleanPolyData()
    clean.SetInputConnection(connf.GetOutputPort())
    clean.PointMergingOff()
    clean.Update()
    return vtk_poly_to_mesh_components(clean.GetOutput())


def calculate_cross_sections(mesh, graph_verts, graph_edges, calc_centers=True):

    mesh_polydata = trimesh_to_vtk(mesh.vertices, mesh.faces)

    cutter = vtk.vtkPlaneCutter()
    cutter.SetInputData(mesh_polydata)
    plane = vtk.vtkPlane()
    cd = vtk.vtkCleanPolyData()
    cf = vtk.vtkPolyDataConnectivityFilter()
    cf.SetInputConnection(cd.GetOutputPort())
    cf.SetExtractionModeToClosestPointRegion()
    cutter.SetPlane(plane)
    cutStrips = vtk.vtkStripper()
    cutStrips.JoinContiguousSegmentsOn()
    cutStrips.SetInputConnection(cf.GetOutputPort())

    cross_sections = np.zeros(len(graph_edges), dtype=np.float)

    if calc_centers:
        centers = np.zeros((len(graph_edges), 3))

    massfilter = vtk.vtkMassProperties()
    massfilter.SetInputConnection(cutter.GetOutputPort())
    t = vtk.vtkTriangleFilter()
    dvs = graph_verts[graph_edges[:, 0], :]-graph_verts[graph_edges[:, 1], :]
    dvs = (dvs / np.linalg.norm(dvs, axis=1)[:, np.newaxis])
    for k, edge in enumerate(graph_edges):
        dv = dvs[k, :]

        dv = dv.tolist()

        v = graph_verts[graph_edges[k, 0], :]
        v = v.tolist()
        plane.SetNormal(*dv)
        plane.SetOrigin(*v)

        cutter.Update()
        pd = cutter.GetOutputDataObject(0).GetBlock(0).GetPiece(0)

        cd.SetInputData(pd)
        cf.SetClosestPoint(*v)
        cutStrips.Update()

        cutPoly = vtk.vtkPolyData()
        cutPoly.SetPoints(cutStrips.GetOutput().GetPoints())
        cutPoly.SetPolys(cutStrips.GetOutput().GetLines())

        t.SetInputData(cutPoly)
        if calc_centers:
            pts = vtk_to_numpy(cf.GetOutput().GetPoints().GetData())
            # centerOfMassFilter = vtk.vtkCenterOfMass()
            # centerOfMassFilter.SetInputConnection(t.GetOutputPort())
            # centerOfMassFilter.Update()
            centers[k, :] = np.mean(pts, axis=0)

        massfilter = vtk.vtkMassProperties()
        massfilter.SetInputConnection(t.GetOutputPort())
        massfilter.Update()

        cross_sections[k] = massfilter.GetSurfaceArea()

    return cross_sections, centers


def make_vtk_skeleton_from_paths(verts, paths):
    cell_list = []
    num_cells = 0
    for p in paths:
        cell_list.append(len(p))
        cell_list += p
        num_cells += 1
    cell_array = np.array(cell_list)

    mesh = vtk.vtkPolyData()
    points = vtk.vtkPoints()
    points.SetData(numpy_to_vtk(verts, deep=1))
    mesh.SetPoints(points)

    cells = vtk.vtkCellArray()

    # Seemingly, VTK may be compiled as 32 bit or 64 bit.
    # We need to make sure that we convert the trilist to the correct dtype
    # based on this. See numpy_to_vtkIdTypeArray() for details.
    isize = vtk.vtkIdTypeArray().GetDataTypeSize()
    req_dtype = np.int32 if isize == 4 else np.int64

    cells.SetCells(num_cells,
                   numpy_to_vtkIdTypeArray(cell_array, deep=1))
    mesh.SetLines(cells)
    return mesh


def vtk_super_basic(actors, camera=None, do_save=False, filename=None, back_color=(.1, .1, .1),
                    VIDEO_WIDTH=1080, VIDEO_HEIGHT=720):
    """
    Create a window, renderer, interactor, add the actors and start the thing

    Parameters
    ----------
    actors :  list of vtkActors

    Returns
    -------
    nothing
    """

    # create a rendering window and renderer
    ren = vtk.vtkRenderer()
<<<<<<< HEAD

=======
>>>>>>> 41e793b5
    if camera is not None:
        ren.SetActiveCamera(camera)

    renWin = vtk.vtkRenderWindow()
    renWin.AddRenderer(ren)
    renWin.SetSize(VIDEO_WIDTH, VIDEO_HEIGHT)
<<<<<<< HEAD

=======
>>>>>>> 41e793b5

    ren.SetBackground(*back_color)
    # create a renderwindowinteractor
    iren = vtk.vtkRenderWindowInteractor()
    iren.SetRenderWindow(renWin)

    for a in actors:
        # assign actor to the renderer
        ren.AddActor(a)

    # render
<<<<<<< HEAD
    if camera is None:
        ren.ResetCamera()
    else:
        ren.SetActiveCamera(camera)
        ren.ResetCameraClippingRange()
        camera.ViewingRaysModified()
    renWin.Render()


=======

    ren.ResetCamera()

    renWin.Render()

>>>>>>> 41e793b5
    if do_save is False:
        trackCamera = vtk.vtkInteractorStyleTrackballCamera()
        iren.SetInteractorStyle(trackCamera)
        # enable user interface interactor
        iren.Initialize()
<<<<<<< HEAD
        iren.Render()
        iren.Start()


=======
        iren.Start()
>>>>>>> 41e793b5
    if do_save is True:
        renWin.OffScreenRenderingOn()
        w2if = vtk.vtkWindowToImageFilter()
        w2if.SetInput(renWin)
        w2if.Update()

        writer = vtk.vtkPNGWriter()
        writer.SetFileName(filename)
        writer.SetInputData(w2if.GetOutput())
        writer.Write()

    renWin.Finalize()

    return ren


def vtk_camera_from_quat(pos_nm, orient_quat, camera_distance=10000, ngl_correct=True):
    """define a vtk camera with a particular orientation
        Parameters
        ----------
        pos_nm: np.array, list, tuple
            an iterator of length 3 containing the focus point of the camera
        orient_quat: np.array, list, tuple
            a len(4) quatenerion (x,y,z,w) describing the rotation of the camera
            such as returned by neuroglancer x,y,z,w all in [0,1] range
        camera_distance: float
            the desired distance from pos_nm to the camera (default = 10000 nm)

        Returns
        -------
        vtk.vtkCamera
            a vtk camera setup according to these rules
    """
    camera = vtk.vtkCamera()
    # define the quaternion in vtk, note the swapped order
    # w,x,y,z instead of x,y,z,w
    quat_vtk=vtk.vtkQuaterniond(orient_quat[3],
                                orient_quat[0],
                                orient_quat[1],
                                orient_quat[2])
    # use this to define a rotation matrix in x,y,z
    # right handed units
    M = np.zeros((3, 3), dtype=np.float32)
    quat_vtk.ToMatrix3x3(M)
    # the default camera orientation is y up
    up = [0, 1, 0]
    # calculate default camera position is backed off in positive z 
    pos = [0, 0, camera_distance]
    
    # set the camera rototation by applying the rotation matrix
    camera.SetViewUp(*np.dot(M,up))
    # set the camera position by applying the rotation matrix
    camera.SetPosition(*np.dot(M,pos))
    if ngl_correct:
        # neuroglancer has positive y going down
        # so apply these azimuth and roll corrections
        # to fix orientatins
        camera.Azimuth(-180)
        camera.Roll(180)

    # shift the camera posiiton and focal position
    # to be centered on the desired location
    p=camera.GetPosition()
    p_new = np.array(p)+pos_nm
    camera.SetPosition(*p_new)
    camera.SetFocalPoint(*pos_nm)
    return camera

def vtk_camera_from_ngl_state(state_d, zoom_factor=300.0):
    """define a vtk camera from a neuroglancer state dictionary
        Parameters
        ----------
        state_d: dict
            an neuroglancer state dictionary
        zoom_factor: float
            how much to multiply zoom by to get camera backoff distance
            default = 300 > ngl_zoom = 1 > 300 nm backoff distance

        Returns
        -------
        vtk.vtkCamera
            a vtk camera setup that mathces this state
    """

    orient = state_d.get('perspectiveOrientation', [0.0,0.0,0.0,1.0])
    zoom = state_d.get('perspectiveZoom', 10.0)
    position = state_d['navigation']['pose']['position']
    pos_nm = np.array(position['voxelCoordinates'])*position['voxelSize']
    camera = vtk_camera_from_quat(pos_nm, orient, zoom*zoom_factor, ngl_correct=True)
    
    return camera


def make_mesh_actor(mesh, color=(0, 1, 0),
                    opacity=0.1,
                    vertex_scalars=None,
                    lut=None,
                    calc_normals=True):

    mesh_poly = trimesh_to_vtk(mesh.vertices, mesh.faces, mesh.mesh_edges)
    if vertex_scalars is not None:
        mesh_poly.GetPointData().SetScalars(numpy_to_vtk(vertex_scalars))
    mesh_mapper = vtk.vtkPolyDataMapper()
    if calc_normals and mesh.mesh_edges is None:
        norms = vtk.vtkTriangleMeshPointNormals()
        norms.SetInputData(mesh_poly)
        mesh_mapper.SetInputConnection(norms.GetOutputPort())
    else:
        mesh_mapper.SetInputData(mesh_poly)
    mesh_actor = vtk.vtkActor()

    if lut is not None:
        mesh_mapper.SetLookupTable(lut)
    mesh_mapper.ScalarVisibilityOn()
    mesh_actor.SetMapper(mesh_mapper)
    mesh_actor.GetProperty().SetColor(*color)
    mesh_actor.GetProperty().SetOpacity(opacity)
    return mesh_actor


def vtk_skeleton_actor(sk,
                       edge_property=None,
                       normalize_property=True,
                       color=(0, 0, 0),
                       line_width=3,
                       opacity=0.7,
                       lut_map=None):
    sk_mesh = graph_to_vtk(sk.vertices, sk.edges)
    mapper = vtk.vtkPolyDataMapper()
    mapper.SetInputData(sk_mesh)
    if edge_property is not None:
        data = sk.edge_properties[edge_property]
        if normalize_property:
            data = data / np.nanmax(data)
        sk_mesh.GetCellData().SetScalars(numpy_to_vtk(data))
        lut = vtk.vtkLookupTable()
        if lut_map is not None:
            lut_map(lut)
        lut.Build()
        mapper.SetLookupTable(lut)

    actor = vtk.vtkActor()
    actor.SetMapper(mapper)
    actor.GetProperty().SetLineWidth(line_width)
    actor.GetProperty().SetOpacity(opacity)
    actor.GetProperty().SetColor(color)
    return actor


def neuron_actors(mesh, pre_syn_positions=None, post_syn_positions=None,
                  mesh_color=(0.459, 0.439, 0.702), pre_color=(0.994, 0.098, 0.106), post_color=(0.176, 0.996, 0.906),
                  mesh_opacity=0.8, pre_opacity=1, post_opacity=1,
                  pre_size=400, post_size=400):
    mesh_actor = make_mesh_actor(mesh, color=mesh_color, opacity=mesh_opacity)
    nrn_act = [mesh_actor]
    if pre_syn_positions is not None:
        pre_actor = make_point_cloud_actor(pre_syn_positions, size=pre_size, color=pre_color, opacity=pre_opacity)
        nrn_act.append(pre_actor)
    if post_syn_positions is not None:
        post_actor = make_point_cloud_actor(post_syn_positions, size=post_size, color=post_color, opacity=post_opacity)
        nrn_act.append(post_actor)
    return nrn_act


def make_point_cloud_actor(xyz,
                           size=100,
                           color=(0,0,0),
                           opacity=0.5):
    points = vtk.vtkPoints()
    points.SetData(numpy_to_vtk(xyz, deep=True))

    scales = vtk.vtkFloatArray()
    scales.SetName('scale')

    clr = vtk.vtkFloatArray()
    clr.SetName('color')

    colormap = vtk.vtkLookupTable()
    colormap.SetNumberOfTableValues(1)
    colormap.SetTableValue(0, color[0], color[1], color[2], opacity)

    if np.isscalar(size):
        size = np.full(len(xyz), size)
    elif len(size) != len(xyz):
        raise ValueError('Size must be either a scalar or an len(xyz) x 1 array')
    for ii in range(len(xyz)):
        scales.InsertNextValue(size[ii])
        clr.InsertNextValue(0)

    grid = vtk.vtkUnstructuredGrid()
    grid.SetPoints(points)
    grid.GetPointData().AddArray(scales)
    grid.GetPointData().SetActiveScalars('scale')
    grid.GetPointData().AddArray(clr)

    ss = vtk.vtkSphereSource()
    ss.SetRadius(1)

    glyph = vtk.vtkGlyph3D()
    glyph.SetInputData(grid)
    glyph.SetSourceConnection(ss.GetOutputPort())

    mapper = vtk.vtkPolyDataMapper()
    mapper.SetInputConnection(glyph.GetOutputPort())
    mapper.SetScalarRange(0,0)
    mapper.SelectColorArray('color')
    mapper.SetLookupTable(colormap)

    actor = vtk.vtkActor()
    actor.SetMapper(mapper)
    return actor


def vtk_linked_point_actor(vertices_a, inds_a,
                           vertices_b, inds_b,
                           line_width=1, color=(0, 0, 0), opacity=0.2):
    if len(inds_a) != len(inds_b):
        raise ValueError('Linked points must have the same length')

    link_verts = np.vstack((vertices_a[inds_a], vertices_b[inds_b]))
    link_edges = np.vstack((np.arange(len(inds_a)),
                            len(inds_a)+np.arange(len(inds_b))))
    link_poly = graph_to_vtk(link_verts, link_edges.T)

    mapper = vtk.vtkPolyDataMapper()
    mapper.SetInputData(link_poly)

    link_actor = vtk.vtkActor()
    link_actor.SetMapper(mapper)
    link_actor.GetProperty().SetLineWidth(line_width)
    link_actor.GetProperty().SetColor(color)
    link_actor.GetProperty().SetOpacity(opacity)
    return link_actor


def vtk_oriented_camera(pt_pair, backoff=100):
    '''
    Given a vector defined by a pair of points (from the first row to the second),
    generate a camera with that vector as up and zoomed out to contain the full extent,
    centered at the center point between them.
    '''
    camera = vtk.vtkCamera()
    vup=np.diff(pt_pair, axis=0)
    vup=vup/np.linalg.norm(vup)
    pt_center=np.mean(pt_pair, axis=0)
    pt_backoff = np.copy(pt_center)
    pt_backoff[2] -= backoff * 1000
    camera.SetFocalPoint(*pt_center)
    camera.SetViewUp(*vup)
    camera.SetPosition(*pt_backoff)
    return camera<|MERGE_RESOLUTION|>--- conflicted
+++ resolved
@@ -274,20 +274,13 @@
 
     # create a rendering window and renderer
     ren = vtk.vtkRenderer()
-<<<<<<< HEAD
-
-=======
->>>>>>> 41e793b5
     if camera is not None:
         ren.SetActiveCamera(camera)
 
     renWin = vtk.vtkRenderWindow()
     renWin.AddRenderer(ren)
     renWin.SetSize(VIDEO_WIDTH, VIDEO_HEIGHT)
-<<<<<<< HEAD
-
-=======
->>>>>>> 41e793b5
+
 
     ren.SetBackground(*back_color)
     # create a renderwindowinteractor
@@ -299,7 +292,6 @@
         ren.AddActor(a)
 
     # render
-<<<<<<< HEAD
     if camera is None:
         ren.ResetCamera()
     else:
@@ -309,26 +301,15 @@
     renWin.Render()
 
 
-=======
-
-    ren.ResetCamera()
-
-    renWin.Render()
-
->>>>>>> 41e793b5
     if do_save is False:
         trackCamera = vtk.vtkInteractorStyleTrackballCamera()
         iren.SetInteractorStyle(trackCamera)
         # enable user interface interactor
         iren.Initialize()
-<<<<<<< HEAD
         iren.Render()
         iren.Start()
 
 
-=======
-        iren.Start()
->>>>>>> 41e793b5
     if do_save is True:
         renWin.OffScreenRenderingOn()
         w2if = vtk.vtkWindowToImageFilter()
