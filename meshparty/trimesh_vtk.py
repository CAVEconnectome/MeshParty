import vtk
from vtk.util.numpy_support import numpy_to_vtk, numpy_to_vtkIdTypeArray, vtk_to_numpy
import numpy as np
import os
import logging

def numpy_to_vtk_cells(mat):
    """function to convert a numpy array of integers to a vtkCellArray

    Parameters
    ----------
    mat : np.array
        MxN array to be converted

    Returns
    -------
    vtk.vtkCellArray
        representing the numpy array, has the same shaped cell (N) at each of the M indices

    """

    cells = vtk.vtkCellArray()

    # Seemingly, VTK may be compiled as 32 bit or 64 bit.
    # We need to make sure that we convert the trilist to the correct dtype
    # based on this. See numpy_to_vtkIdTypeArray() for details.
    isize = vtk.vtkIdTypeArray().GetDataTypeSize()
    req_dtype = np.int32 if isize == 4 else np.int64
    n_elems = mat.shape[0]
    n_dim = mat.shape[1]
    cells.SetCells(n_elems,
                   numpy_to_vtkIdTypeArray(
                       np.hstack((np.ones(n_elems)[:, None] * n_dim,
                                  mat)).astype(req_dtype).ravel(),
                       deep=1))
    return cells


def numpy_rep_to_vtk(vertices, shapes, edges=None):
    """ converts a numpy representation of vertices and vertex connection graph
      to a polydata object and corresponding cell array

    Parameters
    ----------
    vertices: a Nx3 numpy array of vertex locations
    shapes: a MxK numpy array of vertex connectivity
                       (could be triangles (K=3) or edges (K=2))

    Returns
    -------
    vtk.vtkPolyData
        a polydata object with point set according to vertices,
    vtkCellArray
        a vtkCellArray of the shapes

    """

    mesh = vtk.vtkPolyData()
    points = vtk.vtkPoints()
    points.SetData(numpy_to_vtk(vertices, deep=1))
    mesh.SetPoints(points)

    cells = numpy_to_vtk_cells(shapes)
    if edges is not None:
        if len(edges) > 0:
            edges = numpy_to_vtk_cells(edges)
        else:
            edges = None

    return mesh, cells, edges


def graph_to_vtk(vertices, edges):
    """ converts a numpy representation of vertices and edges
      to a vtkPolyData object

    Parameters
    ----------
    vertices: np.array
        a Nx3 numpy array of vertex locations
    edges: np.array
        a Mx2 numpy array of vertex connectivity
        where the values are the indexes of connected vertices

    Returns
    -------
    vtk.vtkPolyData
        a polydata object with point set according to vertices
        and edges as its Lines

    Raises
    ------
    ValueError
        if edges is not 2d or refers to out of bounds vertices

    """
    if edges.shape[1] != 2:
        raise ValueError('graph_to_vtk() only works on edge lists')
    if np.max(edges) >= len(vertices):
        msg = 'edges refer to non existent vertices {}.'
        raise ValueError(msg.format(np.max(edges)))
    mesh, cells, edges = numpy_rep_to_vtk(vertices, edges)
    mesh.SetLines(cells)
    return mesh


def trimesh_to_vtk(vertices, tris, graph_edges=None):
    """Return a `vtkPolyData` representation of a :obj:`TriMesh` instance

    Parameters
    ----------
    vertices : np.array
        numpy array of Nx3 vertex positions (x,y,z)
    tris: np.array
        numpy array of Mx3 triangle vertex indices (int64)
    graph_edges: np.array
        numpy array of Kx2 of edges to set as the vtkPolyData.Lines

    Returns
    -------
    vtk_mesh : vtk.vtkPolyData
        A VTK mesh representation of the mesh :obj:`trimesh.TriMesh` data

    Raises
    ------
    ValueError:
        If the input trimesh is not 3D
        or tris refers to out of bounds vertex indices

    """

    if tris.shape[1] != 3:
        raise ValueError('trimesh_to_vtk() only works on 3D TriMesh instances')
    if np.max(tris) >= len(vertices):
        msg = 'edges refer to non existent vertices {}.'
        raise ValueError(msg.format(np.max(tris)))
    mesh, cells, edges = numpy_rep_to_vtk(vertices, tris, graph_edges)
    mesh.SetPolys(cells)
    if edges is not None:
        mesh.SetLines(edges)

    return mesh


def vtk_cellarray_to_shape(vtk_cellarray, ncells):
    """Turn a vtkCellArray into a numpyarray of a fixed shape
    assumes your cell array has uniformed sized cells

    Parameters
    ----------
    vtk_cellarray : vtk.vtkCellArray
        a cell array to convert
    ncells: int
        how many cells are in array

    Returns
    -------
    np.array
        cellarray, a ncells x K array of cells, where K is the
        uniform shape of the cells.  Will error if cells are not uniform

    """
    cellarray = vtk_to_numpy(vtk_cellarray)
    cellarray = cellarray.reshape(ncells, int(len(cellarray)/ncells))
    return cellarray[:, 1:]


def decimate_trimesh(trimesh, reduction=.1):
    """ routine to decimate a mesh through vtk

    Parameters
    ----------
    trimesh : trimesh_io.Mesh
        a mesh to decimate
    reduction: float
        factor to decimate (default .1)

    Returns
    -------
    np.array
        points, the Nx3 mesh of vertices
    np.array
        tris, the Kx3 indices of faces

    """

    poly = trimesh_to_vtk(trimesh.vertices, trimesh.faces)
    dec = vtk.vtkDecimatePro()
    dec.SetTargetReduction(reduction)
    dec.PreserveTopologyOn()
    dec.SetInputData(poly)
    dec.Update()
    out_poly = dec.GetOutput()

    points = vtk_to_numpy(out_poly.GetPoints().GetData())
    ntris = out_poly.GetNumberOfPolys()
    tris = vtk_cellarray_to_shape(out_poly.GetPolys().GetData(), ntris)
    return points, tris


def remove_unused_verts(verts, faces):
    """removes unused vertices from a graph or mesh

    Parameters
    ----------
    verts : np.array
        NxD numpy array of vertex locations
    faces : np.array
        MxK numpy array of connected shapes (i.e. edges or tris)
        (entries are indices into verts)

    Returns
    -------
    np.array
        new_verts a filtered set of vertices s
    new_face
        a reindexed set of faces

    """
    used_verts = np.unique(faces.ravel())
    new_verts = verts[used_verts, :]
    new_face = np.zeros(faces.shape, dtype=faces.dtype)
    for i in range(faces.shape[1]):
        new_face[:, i] = np.searchsorted(used_verts, faces[:, i])
    return new_verts, new_face


def poly_to_mesh_components(poly):
    """ converts a vtkPolyData to its numpy components

    Parameters
    ----------
    poly : vtk.vtkPolyData
        a polydate object to convert to numpy components

    Returns
    -------
    np.array
        points, the Nx3 set of vertex locations
    np.array
        tris, the KxD set of faces (assumes a uniform cellarray)
    np.array
        edges, if exists uses the GetLines to make edges

    """
    points = vtk_to_numpy(poly.GetPoints().GetData())
    ntris = poly.GetNumberOfPolys()
    if ntris > 0:
        tris = vtk_cellarray_to_shape(poly.GetPolys().GetData(), ntris)
    else:
        tris = None
    nedges = poly.GetNumberOfLines()
    if nedges > 0:
        edges = vtk_cellarray_to_shape(poly.GetLines().GetData(), nedges)
    else:
        edges = None
    return points, tris, edges


def render_actors(actors, camera=None, do_save=False, filename=None,
                  scale=4, back_color=(1, 1, 1),
                  VIDEO_WIDTH=None, VIDEO_HEIGHT=None,
                  video_width=1080, video_height=720,
                  return_keyframes=False):
    """
    Visualize a set of actors in a 3d scene, optionally saving a snapshot. 
    Creates a window, renderer, interactor, add the actors and starts the visualization
    (can save images and close render window)

    Parameters
    ----------
    actors :  list[vtkActor]
        list of actors to render (see mesh_actor, point_cloud_actor, skeleton_actor)
    camera : :obj:`vtkCamera`
        camera to use for scence (optional..default to fit scene)
    do_save: bool
        write png image to disk, if false will open interactive window (default False)
    filename: str
        filepath to save png image to (default None)
    scale: 
        scale factor to use when saving images to disk (default 4) for higher res images
    back_color: Iterable
        rgb values (0,1) to determine for background color (default 1,1,1 = white)
    return_keyframes : bool
        whether to save a new camera as a keyframes when you press 'k' with window open

    Returns
    -------
    :obj:`vtk.vtkRenderer`
        renderer when code was finished
        (useful for retrieving user input camera position ren.GetActiveCamera())
    (list[vtk.vtkCamera])
        list of vtk cameras when user pressed 'k' (only if return_keyframes=True)

    """
    if do_save:
        assert(filename is not None)
    if VIDEO_HEIGHT is not None:
        logging.warning('VIDEO_HEIGHT deprecated, please use video_height')
        video_height=VIDEO_HEIGHT
    if VIDEO_WIDTH is not None:
        logging.warning('VIDEO_WIDTH is deprecated, please use VIDEO_WIDTH')
        video_width=VIDEO_WIDTH
        
    # create a rendering window and renderer
    ren, renWin, iren = _setup_renderer(
        video_width, video_height, back_color, camera=camera)

    for a in actors:
        # assign actor to the renderer
        ren.AddActor(a)

    # render
    if camera is None:
        ren.ResetCamera()
    else:
        ren.ResetCameraClippingRange()
        camera.ViewingRaysModified()

    if return_keyframes:
        key_frame_cameras = []

        def vtkKeyPress(obj, event):
            key = obj.GetKeySym()
            if key == 'k':
                key_camera = vtk.vtkCamera()
                key_camera.DeepCopy(ren.GetActiveCamera())
                key_frame_cameras.append(key_camera)
            return
        iren.AddObserver("KeyPressEvent", vtkKeyPress)
    renWin.Render()

    if do_save is False:
        trackCamera = vtk.vtkInteractorStyleTrackballCamera()
        iren.SetInteractorStyle(trackCamera)
        # enable user interface interactor
        iren.Initialize()
        iren.Render()
        iren.Start()

    if do_save is True:
        renWin.OffScreenRenderingOn()
        w2if = vtk.vtkWindowToImageFilter()
        w2if.SetScale(scale)
        w2if.SetInput(renWin)
        w2if.Update()

        writer = vtk.vtkPNGWriter()
        writer.SetFileName(filename)
        writer.SetInputData(w2if.GetOutput())
        writer.Write()

    renWin.Finalize()

    if return_keyframes:
        return ren, key_frame_cameras
    else:
        return ren


def camera_from_quat(pos_nm, orient_quat, camera_distance=10000, ngl_correct=True):
    """define a vtk camera with a particular orientation

    Parameters
    ----------
    pos_nm: np.array, list, tuple
        an iterator of length 3 containing the focus point of the camera
    orient_quat: np.array, list, tuple
        a len(4) quatenerion (x,y,z,w) describing the rotation of the camera
        such as returned by neuroglancer x,y,z,w all in [0,1] range
    camera_distance: float
        the desired distance from pos_nm to the camera (default = 10000 nm)

    Returns
    -------
    vtk.vtkCamera
        a vtk camera setup according to these rules

    """
    camera = vtk.vtkCamera()
    # define the quaternion in vtk, note the swapped order
    # w,x,y,z instead of x,y,z,w
    quat_vtk = vtk.vtkQuaterniond(orient_quat[3],
                                  orient_quat[0],
                                  orient_quat[1],
                                  orient_quat[2])
    # use this to define a rotation matrix in x,y,z
    # right handed units
    M = np.zeros((3, 3), dtype=np.float32)
    quat_vtk.ToMatrix3x3(M)
    # the default camera orientation is y up
    up = [0, 1, 0]
    # calculate default camera position is backed off in positive z
    pos = [0, 0, camera_distance]

    # set the camera rototation by applying the rotation matrix
    camera.SetViewUp(*np.dot(M, up))
    # set the camera position by applying the rotation matrix
    camera.SetPosition(*np.dot(M, pos))
    if ngl_correct:
        # neuroglancer has positive y going down
        # so apply these azimuth and roll corrections
        # to fix orientatins
        camera.Azimuth(-180)
        camera.Roll(180)

    # shift the camera posiiton and focal position
    # to be centered on the desired location
    p = camera.GetPosition()
    p_new = np.array(p)+pos_nm
    camera.SetPosition(*p_new)
    camera.SetFocalPoint(*pos_nm)
    return camera


def camera_from_ngl_state(state_d, zoom_factor=300.0):
    """define a vtk camera from a neuroglancer state dictionary

    Parameters
    ----------
    state_d: dict
        an neuroglancer state dictionary
    zoom_factor: float
        how much to multiply zoom by to get camera backoff distance
        default = 300 > ngl_zoom = 1 > 300 nm backoff distance

    Returns
    -------
    vtk.vtkCamera
        a vtk camera setup that mathces this state

    """

    orient = state_d.get('perspectiveOrientation', [0.0, 0.0, 0.0, 1.0])
    zoom = state_d.get('perspectiveZoom', 10.0)
    position = state_d['navigation']['pose']['position']
    pos_nm = np.array(position['voxelCoordinates'])*position['voxelSize']
    camera = camera_from_quat(pos_nm, orient, zoom *
                              zoom_factor, ngl_correct=True)

    return camera


def process_colors(color, xyz):
<<<<<<< HEAD
=======
    """ utility function to normalize colors on an set of things

    Parameters
    ----------
    color : np.array
        a Nx3, or a N long, or a 3 long iterator the represents the 
        color or colors  you want to label xyz with
    xyz: np.array
        a NxD matrix you wish to 'color'

    Returns
    -------
    np.array
        a Nx3 or N long array of color values
    bool
        map_colors, whether the colors should be mapped through a colormap
        or used as is

    """
>>>>>>> 581f7558
    map_colors = False
    if not isinstance(color, np.ndarray):
        color = np.array(color)
    if ((color.shape == (len(xyz), 3)) | (color.shape == (len(xyz), 4))):
        # then we have explicit colors
        if color.dtype != np.uint8:
            # if not passing uint8 assume 0-1 mapping
            assert(np.max(color) <= 1.0)
            assert(np.min(color) >= 0)
            color = np.uint8(color*255)
    elif color.shape == (len(xyz),):
        # then we want to map colors
        map_colors = True
    elif color.shape == (3,):
        # then we have one explicit color
        assert(np.max(color)<=1.0)
        assert(np.min(color)>=0)
<<<<<<< HEAD
        car = np.array(color*255, dtype=np.uint8) 
=======
        car = np.array(color*255, dtype=np.uint8)
>>>>>>> 581f7558
        color = np.repeat(car[np.newaxis,:],len(xyz),axis=0)
    else:
        raise ValueError(
            'color must have shapse Nx3 if explicitly setting, or (N,) if mapping, or (3,)')
    return color, map_colors


def mesh_actor(mesh,
               color=(0, 1, 0),
               opacity=0.1,
               vertex_colors=None,
               face_colors=None,
               lut=None,
               calc_normals=True,
               show_link_edges=False,
               line_width=3):
    """ function for producing a vtkActor from a trimesh_io.Mesh

    Parameters
    ----------
    mesh : trimesh_io.Mesh
        a mesh to visualize
    color: various
        a len 3 iterator of a solid color to label mesh
        overridden by vertex_colors if passed
    opacity: float
        the opacity of the mesh (default .1)
    vertex_colors: np.array
        a np.array Nx3 list of explicit colors  (where N is len(mesh.vertices))
        OR
        a np.array of len(N) list of values to map through a colormap
        default (None) will use color to color mesh
    face_colors: np.array
        a np.array of Mx3 list of explicit colors (where M is the len(mesh.faces))
        OR
        a np.array of len(M) list of values to map through a colormap
        (default None will use color for mesh)
    lut: np.array
        not implemented
    calc_normals: bool
        whether to calculate normals on the mesh.  Default (True)
        will take more time, but will render a smoother mesh
        not compatible with sbow_link_edges. default True
    show_link_edges: bool
        whether to show the link_edges as lines. Will prevent calc_normals.
        default False
    line_width: int
        how thick to show lines (default 3)

    Returns
    -------
    vtk.vtkActor
        vtkActor representing the mesh (to be passed to render_actors)

    """
    if show_link_edges:
        mesh_poly = trimesh_to_vtk(mesh.vertices, mesh.faces, mesh.link_edges)
    else:
        mesh_poly = trimesh_to_vtk(mesh.vertices, mesh.faces, None)
    if vertex_colors is not None:
        vertex_color, map_vertex_color = process_colors(
            vertex_colors, mesh.vertices)
        vtk_vert_colors = numpy_to_vtk(vertex_color)
        vtk_vert_colors.SetName('colors')
        mesh_poly.GetPointData().SetScalars(vtk_vert_colors)

    if face_colors is not None:
        face_color, map_face_colors = process_colors(face_colors, mesh.faces)
        vtk_face_colors = numpy_to_vtk(face_color)
        vtk_face_colors.SetName('colors')
        mesh_poly.GetCellData().SetScalars(vtk_face_colors)

    mesh_mapper = vtk.vtkPolyDataMapper()
    if calc_normals and (not show_link_edges):
        norms = vtk.vtkTriangleMeshPointNormals()
        norms.SetInputData(mesh_poly)
        mesh_mapper.SetInputConnection(norms.GetOutputPort())
    else:
        mesh_mapper.SetInputData(mesh_poly)

    mesh_actor = vtk.vtkActor()

    if lut is not None:
        mesh_mapper.SetLookupTable(lut)
        if face_colors is not None:
            if map_face_colors:
                mesh_mapper.SelectColorArray('colors')
    mesh_mapper.ScalarVisibilityOn()
    mesh_actor.SetMapper(mesh_mapper)
    mesh_actor.GetProperty().SetLineWidth(line_width)
    mesh_actor.GetProperty().SetColor(*color)
    mesh_actor.GetProperty().SetOpacity(opacity)
    return mesh_actor


def skeleton_actor(sk,
                   edge_property=None,
                   vertex_property=None,
                   vertex_data=None,
                   normalize_property=True,
                   color=(0, 0, 0),
                   line_width=3,
                   opacity=0.7,
                   lut_map=None):
    """
    function to make a vtkActor from a skeleton class with different coloring options

    Parameters
    ----------
    sk : skeleton.Skeleton
        the skeleton class to create a render
    edge_property: str
        the key to the edge_properties dictionary on the sk object to use for coloring
        default None .. use color instead
    vertex_property: str
        the key to the vertex_properteis dictionary on the sk object to use for coloring
        default NOne ... use color instead
    vertex_data: np.array
        what data to color skeleton vertices by
        default None... use color intead
    normalize_property: bool
        whether to normalize the property data (edge/vertex) with dividing by np.nanmax
    color: tuple
        a 3 tuple in the [0,1] range of the color of the skeletoni
    line_width: int
        the width of the skeleton (default 3)
    opacity: float
        the opacity [0,1] of the mesh (1 = opaque, 0 = invisible)
    lut_map: np.array
        not implemented

    Returns
    -------
    vtk.vtkActor
        actor representing the skeleton

    """
    sk_mesh = graph_to_vtk(sk.vertices, sk.edges)
    mapper = vtk.vtkPolyDataMapper()
    mapper.SetInputData(sk_mesh)
    if edge_property is not None:
        data = sk.edge_properties[edge_property]
        if normalize_property:
            data = data / np.nanmax(data)
        sk_mesh.GetCellData().SetScalars(numpy_to_vtk(data))
        lut = vtk.vtkLookupTable()
        if lut_map is not None:
            lut_map(lut)
        lut.Build()
        mapper.SetLookupTable(lut)

    data = None
    if vertex_data is None and vertex_property is not None:
        data = sk.vertex_properties[vertex_property]
    else:
        data = vertex_data

    if data is not None:
        if normalize_property:
            data = data / np.nanmax(data)
        sk_mesh.GetPointData().SetScalars(numpy_to_vtk(data))
        lut = vtk.vtkLookupTable()
        if lut_map is not None:
            lut_map(lut)
        lut.Build()
        mapper.ScalarVisibilityOn()
        mapper.SetLookupTable(lut)

    actor = vtk.vtkActor()
    actor.SetMapper(mapper)
    actor.GetProperty().SetLineWidth(line_width)
    actor.GetProperty().SetOpacity(opacity)
    actor.GetProperty().SetColor(color)
    return actor


def point_cloud_actor(xyz,
                      size=100,
                      color=(0,0,0),
                      opacity=1):
    """function to make a vtk.vtkActor from a set of xyz points that renders them as spheres

    Parameters
    ----------
    xyz : np.array
        a Nx3 array of points
    size: float or np.array
        the size of each of the points, or a N long array of sizes of each point
    color: len(3) iterator or np.array
        the color of all the points, or the color of each point individually as a N long array
        or a Nx3 list of explicit colors [0,1] range
    opacity: float
        the [0,1] opacity of mesh

    Returns
    -------
    vtk.vtkActor
        an actor with each of the xyz points as spheres of the specified size and color

    """
    points = vtk.vtkPoints()
    points.SetData(numpy_to_vtk(xyz, deep=True))

    pc = vtk.vtkPolyData()
    pc.SetPoints(points)

    color, map_colors = process_colors(color, xyz)

    vtk_colors = numpy_to_vtk(color)
    vtk_colors.SetName('colors')
   
    if np.isscalar(size):
        size = np.full(len(xyz), size)
    elif len(size) != len(xyz):
        raise ValueError(
            'Size must be either a scalar or an len(xyz) x 1 array')
    pc.GetPointData().SetScalars(numpy_to_vtk(size))
    pc.GetPointData().AddArray(vtk_colors)

    ss = vtk.vtkSphereSource()
    ss.SetRadius(1)

    glyph = vtk.vtkGlyph3D()
    glyph.SetInputData(pc)
    glyph.SetInputArrayToProcess(3, 0, 0, 0, "colors")
    glyph.SetColorModeToColorByScalar()
    glyph.SetSourceConnection(ss.GetOutputPort())
    glyph.SetScaleModeToScaleByScalar()
    glyph.ScalingOn()
    glyph.Update()

    mapper = vtk.vtkPolyDataMapper()
    mapper.SetInputConnection(glyph.GetOutputPort())
    if map_colors:
        mapper.SetScalarRange(np.min(color), np.max(color))
        mapper.SelectColorArray('colors')

    actor = vtk.vtkActor()
    actor.SetMapper(mapper)
    actor.GetProperty().SetOpacity(opacity)
    return actor


def linked_point_actor(vertices_a, vertices_b,
                       inds_a=None, inds_b=None,
                       line_width=1, color=(0, 0, 0), opacity=0.2):
    """ function for making polydata with lines between pairs of points

    Parameters
    ----------
    vertices_a : np.array
        a Nx3 array of point locations in xyz
    vertices_b : np.array
        a Nx3 array of point locations in xyz
    inds_a: np.array
        the indices in vertices_a to use (default None is all of them)
    inds_b: np.array
        the indices in vertices_b to use (default None is all of them)
    line_width : int
        the width of lines to draw (default 1)
    color : iterator
        a len(3) iterator (tuple, list, np.array) with the color [0,1] to use
    opacity: float
         a [0,1] opacity to render the lines

    Returns
    -------
    vtk.vtkActor
        an actor representing the lines between the points given with the color and opacity
        specified. To be passed to render_actors

    """
    if inds_a is None:
        inds_a = np.arange(len(vertices_a))
    if inds_b is None:
        inds_b = np.arange(len(vertices_b))

    if len(inds_a) != len(inds_b):
        raise ValueError('Linked points must have the same length')

    link_verts = np.vstack((vertices_a[inds_a], vertices_b[inds_b]))
    link_edges = np.vstack((np.arange(len(inds_a)),
                            len(inds_a)+np.arange(len(inds_b))))
    link_poly = graph_to_vtk(link_verts, link_edges.T)

    mapper = vtk.vtkPolyDataMapper()
    mapper.SetInputData(link_poly)

    link_actor = vtk.vtkActor()
    link_actor.SetMapper(mapper)
    link_actor.GetProperty().SetLineWidth(line_width)
    link_actor.GetProperty().SetColor(color)
    link_actor.GetProperty().SetOpacity(opacity)
    return link_actor


def oriented_camera(center, up_vector=(0, -1, 0), backoff=500, backoff_vector=(0, 0, 1)):
    '''
    Generate a camera pointed at a specific location, oriented with a given up
    direction, set to a backoff of the center a fixed distance with a particular direction

    Parameters
    ----------
    center : iterator
        a len 3 iterator (tuple, list, np.array) with the x,y,z location of the camera's focus point
    up_vector: iterator
        a len 3 iterator (tuple, list, np.array) with the dx,dy,dz direction of the camera's up direction
        default (0,-1,0) negative y is up.
    backoff: float
        distance in global space for the camera to be moved backward from the center point (default 500)
    backoff_vector: iterator
        a len 3 iterator (tuple, list, np.array) with the dx,dy,dz direction to back camera off of the focus point

    Returns
    -------
    vtk.vtkCamera
        the camera object representing the desired camera location, orientation and focus parameters

    '''
    camera = vtk.vtkCamera()

    pt_center = center

    vup = np.array(up_vector)
    vup = vup/np.linalg.norm(vup)

    bv = np.array(backoff_vector)
    pt_backoff = pt_center - backoff * 1000 * bv

    camera.SetFocalPoint(*pt_center)
    camera.SetViewUp(*vup)
    camera.SetPosition(*pt_backoff)
    return camera


def render_actors_360(actors, directory, nframes, camera_start=None, start_frame=0,
                      video_width=1280, video_height=720, scale=4, do_save=True, back_color=(1, 1, 1)):
    """
    Function to create a series of png frames which rotates around
    the Azimuth angle of a starting camera
    This will save images as a series of png images in the directory
    specified.
    The movie will start at time 0 and will go to frame nframes,
    completing a 360 degree rotation in that many frames.
    Keep in mind that typical movies are encoded at 15-30
    frames per second and nframes is units of frames.

    Parameters
    ----------
    actors :  list of vtkActor's
        list of vtkActors to render
    directory : str
        folder to save images into
    nframes : int
        number of frames to render
    camera_start : vtk.Camera
        camera to start rotation, default=None will fit actors in scene
    start_frame : int
        number to save the first frame number as... (default 0)
        i.e. frames will start_frame = 5, first file would be 005.png
    video_width : int
        size of video in pixels
    video_height : int
        size of the video in pixels
    scale : int
        how much to expand the image
    do_save : bool
        whether to save the images to disk or just play interactively
    back_color : iterable
        a len(3) iterable with the background color [0,1]rgb
    Returns
    -------
    vtkRenderer
        the renderer used to render
    endframe
        the last frame written
    Example
    -------
    ::

        from meshparty import trimesh_io, trimesh_vtk
        mm = trimesh_io.MeshMeta(disk_cache_path = 'meshes')
        mesh = mm.mesh(filename='mymesh.obj')
        mesh_actor = trimesh_vtk.mesh_actor(mesh)
        mesh_center = np.mean(mesh.vertices, axis=0)
        camera_start = trimesh_vtk.oriented_camera(mesh_center)

        render_actors_360([mesh_actor], 'movie', 360, camera_start=camera_start)
    """
    if camera_start is None:
        frame_0_file = os.path.join(directory, "0000.png")
        ren = render_actors(actors,
                            do_save=True,
                            filename=frame_0_file,
                            VIDEO_WIDTH=video_width,
                            VIDEO_HEIGHT=video_height,
                            back_color=back_color)
        camera_start = ren.GetActiveCamera()

    cameras = []
    times = []
    for k, angle in enumerate(np.linspace(0, 360, nframes)):
        angle_cam = vtk.vtkCamera()
        angle_cam.ShallowCopy(camera_start)
        angle_cam.Azimuth(angle)
        cameras.append(angle_cam)
        times.append(k)

    return render_movie(actors, directory,
                        times=times,
                        cameras=cameras,
                        video_height=video_height,
                        video_width=video_width,
                        scale=scale,
                        do_save=do_save,
                        start_frame=start_frame,
                        back_color=back_color)


def _setup_renderer(video_width, video_height, back_color, camera=None):
    ren = vtk.vtkRenderer()
    renWin = vtk.vtkRenderWindow()
    renWin.AddRenderer(ren)
    renWin.SetSize(video_width, video_height)
    ren.SetBackground(*back_color)
    ren.UseFXAAOn()
    # ren.SetBackground( 1, 1, 1)
    if camera is not None:
        ren.SetActiveCamera(camera)

    # create a renderwindowinteractor
    iren = vtk.vtkRenderWindowInteractor()
    iren.SetRenderWindow(renWin)

    return ren, renWin, iren

def make_camera_interpolator(times, cameras):
    assert(len(times) == len(cameras))
    camera_interp = vtk.vtkCameraInterpolator()
    for t, cam in zip(times, cameras):
        camera_interp.AddCamera(t, cam)
    return camera_interp

def render_movie(actors, directory, times, cameras, start_frame=0,
                 video_width=1280, video_height=720, scale=4,
                 do_save=True, back_color=(1, 1, 1)):
    """
    Function to create a series of png frames based upon a defining 
    a set of cameras at a set of times.
    This will save images as a series of png images in the directory
    specified.
    The movie will start at time 0 and will go to frame np.max(times)
    Reccomend to make times start at 0 and the length of the movie
    you want.  Keep in mind that typical movies are encoded at 15-30
    frames per second and times is units of frames.

    Parameters
    ----------
    actors :  list of vtkActor's
        list of vtkActors to render
    directory : str
        folder to save images into
    times : np.array
        array of K frame times to set the camera to
    cameras : list of vtkCamera's
        array of K vtkCamera objects. movie with have cameras[k]
        at times[k]. 
    start_frame : int
        number to save the first frame number as... (default 0)
        i.e. frames will start_frame = 5, first file would be 005.png
    video_width : int
        size of video in pixels
    video_height : int
        size of the video in pixels
    scale : int
        how much to expand the image
    do_save : bool
        whether to save the images to disk or just play interactively
    Returns
    -------
    vtkRenderer
        the renderer used to render
    endframe
        the last frame written
    Example
    -------
    ::

        from meshparty import trimesh_io, trimesh_vtk
        mm = trimesh_io.MeshMeta(disk_cache_path = 'meshes')
        mesh = mm.mesh(filename='mymesh.obj')
        mesh_actor = trimesh_vtk.mesh_actor(mesh)
        mesh_center = np.mean(mesh.vertices, axis=0)

        camera_start = trimesh_vtk.oriented_camera(mesh_center, backoff = 10000, backoff_vector=(0, 0, 1))
        camera_180 = trimesh_vtk.oriented_camera(mesh_center, backoff = 10000, backoff_vector=(0, 0, -1))
        times = np.array([0, 90, 180])
        cameras = [camera_start, camera_180, camera_start]
        render_movie([mesh_actor],
                'movie',
                times,
                cameras)
    """
    camera_interp=make_camera_interpolator(times, cameras)

    def interpolate_camera(actors, camera, t):
        camera_interp.InterpolateCamera(t, camera)
    
    renWin, end_frame = render_movie_flexible(actors, directory, times,
                                          interpolate_camera,
                                          start_frame=start_frame,
                                          video_width=video_width,
                                          video_height=video_height,
                                          scale=scale,
                                          do_save=do_save,
                                          back_color=back_color)
    return renWin, end_frame

    
def render_movie_flexible(actors, directory, times, frame_change_function, start_frame=0,
                 video_width=1280, video_height=720, scale=4, camera=None,
                 do_save=True, back_color=(1, 1, 1)):
    """
    Function to create a series of png frames based upon a defining 
    a frame change function that will alter actors and camera at
    each time point
    This will save images as a series of png images in the directory
    specified.
    The movie will start at time 0 and will go to frame np.max(times)
    Reccomend to make times start at 0 and the length of the movie
    you want.  Keep in mind that typical movies are encoded at 15-30
    frames per second and times is units of frames.

    This is the most general of the movie making functions,
    and can be used to custom change coloring of actors or their positions
    over time using tranformations. 

    Parameters
    ----------
    actors :  list of vtkActor's
        list of vtkActors to render
    directory : str
        folder to save images into
    times : np.array
        array of K frame times to set the camera to
    frame_change_function : func
        a function that takes (actors, camera, t) as arguments.
        where actors are the list of actors passed here,
        camera is the camera for the rendering,
        and t is the current frame number.
        This function may alter the actors and camera as a function
        of time in some user defined manner.
    start_frame : int
        number to save the first frame number as... (default 0)
        i.e. frames will start_frame = 5, first file would be 005.png
    video_width : int
        size of video in pixels
    video_height : int
        size of the video in pixels
    scale : int
        how much to expand the image
    do_save : bool
        whether to save the images to disk or just play interactively
    Returns
    -------
    vtkRenderer
        the renderer used to render
    endframe
        the last frame written
    Example
    -------
    ::

        from meshparty import trimesh_io, trimesh_vtk
        mm = trimesh_io.MeshMeta(disk_cache_path = 'meshes')
        mesh = mm.mesh(filename='mymesh.obj')
        mesh_actor = trimesh_vtk.mesh_actor(mesh)
        mesh_center = np.mean(mesh.vertices, axis=0)

        camera_start = trimesh_vtk.oriented_camera(mesh_center, backoff = 10000, backoff_vector=(0, 0, 1))
        camera_180 = trimesh_vtk.oriented_camera(mesh_center, backoff = 10000, backoff_vector=(0, 0, -1))
        times = np.array([0, 90, 180])
        cameras = [camera_start, camera_180, camera_start]
        render_movie([mesh_actor],
                'movie',
                times,
                cameras)
    """
    if not os.path.isdir(directory):
        os.makedirs(directory)


    if camera is None:
        camera = vtk.vtkCamera()
    # create a rendering window and renderer
    ren, renWin, iren = _setup_renderer(
        video_width, video_height, back_color, camera=camera)

    for a in actors:
        # assign actor to the renderer
        ren.AddActor(a)

    imageFilter = vtk.vtkWindowToImageFilter()
    imageFilter.SetInput(renWin)
    imageFilter.SetScale(scale)
    imageFilter.SetInputBufferTypeToRGB()
    imageFilter.ReadFrontBufferOff()
    imageFilter.Update()

    # Setup movie writer
    if do_save:
        moviewriter = vtk.vtkPNGWriter()
        moviewriter.SetInputConnection(imageFilter.GetOutputPort())
        renWin.OffScreenRenderingOn()

    for i in np.arange(0, np.max(times)+1):
        frame_change_function(actors, camera, i)  
        ren.ResetCameraClippingRange()
        camera.ViewingRaysModified()
        renWin.Render()

        if do_save:
            filename = os.path.join(directory, "%04d.png" % (i+start_frame))
            moviewriter.SetFileName(filename)
            # Export a current frame
            imageFilter.Update()
            imageFilter.Modified()
            moviewriter.Write()
    
    renWin.Finalize()
    return renWin, i+start_frame

def scale_bar_actor(center, camera, length=10000, color=(0, 0, 0), linewidth=5, font_size=20):
    """Creates a xyz 3d scale bar actor located at a specific location with a given size

    Parameters
    ----------
    center : iterable
        a length 3 iterable of xyz position
    camera : vtk.vtkCamera
        the camera the scale bar should follow
    length : int, optional
        length of each of the xyz axis, by default 10000
    color : tuple, optional
        color of text and lines, by default (0,0,0)
    linewidth : int, optional
        width of line in pixels, by default 5
    font_size : int, optional
        font size of xyz labels, by default 20

    Returns
    -------
    vtk.vktActor
        scale bar actor to add to render_actors

    """
    axes_actor = vtk.vtkCubeAxesActor2D()
    axes_actor.SetBounds(center[0], center[0]+length,
                         center[1], center[1]+length,
                         center[2], center[2]+length)
    # this means no real labels
    axes_actor.SetLabelFormat("")
    axes_actor.SetCamera(camera)
    # this turns off the tick marks and labelled numbers
    axes_actor.SetNumberOfLabels(0)
    # this affects whether the corner of the 3 axis
    # changes as you rotate the view
    # this option makes it stay constant
    axes_actor.SetFlyModeToNone()
    axes_actor.SetFontFactor(1.0)
    axes_actor.GetProperty().SetColor(*color)
    axes_actor.GetProperty().SetLineWidth(linewidth)
    # this controls the color of text
    tprop = vtk.vtkTextProperty()
    tprop.SetColor(*color)
    # no shadows on text
    tprop.ShadowOff()
    tprop.SetFontSize(font_size)
    # makes the xyz and labels the same
    axes_actor.SetAxisTitleTextProperty(tprop)
    axes_actor.SetAxisLabelTextProperty(tprop)

    return axes_actor


def values_to_colors(values, cmap, vmin=None, vmax=None):
    """
    Function to map a set of values through a colormap
    to get RGB values in order to facilitate coloring of meshes.

    Parameters
    ----------
    values: array-like, (n_vertices, )
        values to pass through colormap
    cmap: array-like, (n_colors, 3)
        colormap describing the RGB values from vmin to vmax
    vmin : float 
        (optional) value that should receive minimum of colormap.
        default to minimum of values
    vmax : float 
        (optional) values that should receive maximum of colormap
        default to maximum of values

    Output
    ------
    colors: array-like,  (n_vertices, 3)
        RGB values for each entry in values (as np.uint8 [0-255])

    Example
    -------

    Assuming mesh object and 'values' have been calculated already 
    ::

        import seaborn as sns

        cmap = np.array(sns.color_palette('viridis', 1000))
        clrs = trimesh_vtk.values_to_colors(values, cmap)
        mesh_actor = trimesh_io.mesh_actor(mesh, vertex_colors = clrs, opacity=1.0)
        trimesh_vtk.render_actors([mesh_actor])

    """
    n_colors = cmap.shape[0]
    if vmin is None:
        vmin = np.nanmin(values)
    if vmax is None:
        vmax = np.nanmax(values)
    values = np.clip(values, vmin, vmax)
    r = np.interp(x=values, xp=np.linspace(vmin, vmax, n_colors), fp=cmap[:, 0])
    g = np.interp(x=values, xp=np.linspace(vmin, vmax, n_colors), fp=cmap[:, 1])
    b = np.interp(x=values, xp=np.linspace(vmin, vmax, n_colors), fp=cmap[:, 2])
    colors = np.vstack([r, g, b]).T
    colors = (colors * 255).astype(np.uint8)
    return colors<|MERGE_RESOLUTION|>--- conflicted
+++ resolved
@@ -442,28 +442,6 @@
 
 
 def process_colors(color, xyz):
-<<<<<<< HEAD
-=======
-    """ utility function to normalize colors on an set of things
-
-    Parameters
-    ----------
-    color : np.array
-        a Nx3, or a N long, or a 3 long iterator the represents the 
-        color or colors  you want to label xyz with
-    xyz: np.array
-        a NxD matrix you wish to 'color'
-
-    Returns
-    -------
-    np.array
-        a Nx3 or N long array of color values
-    bool
-        map_colors, whether the colors should be mapped through a colormap
-        or used as is
-
-    """
->>>>>>> 581f7558
     map_colors = False
     if not isinstance(color, np.ndarray):
         color = np.array(color)
@@ -481,11 +459,7 @@
         # then we have one explicit color
         assert(np.max(color)<=1.0)
         assert(np.min(color)>=0)
-<<<<<<< HEAD
         car = np.array(color*255, dtype=np.uint8) 
-=======
-        car = np.array(color*255, dtype=np.uint8)
->>>>>>> 581f7558
         color = np.repeat(car[np.newaxis,:],len(xyz),axis=0)
     else:
         raise ValueError(
