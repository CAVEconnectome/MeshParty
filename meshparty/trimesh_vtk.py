import vtk
from vtk.util.numpy_support import numpy_to_vtk, numpy_to_vtkIdTypeArray, vtk_to_numpy
import numpy as np
import os


def numpy_to_vtk_cells(mat):
    """function to convert a numpy array of integers to a vtkCellArray

    Parameters
    ----------
    mat : np.array
        MxN array to be converted

    Returns
    -------
    vtk.vtkCellArray
        representing the numpy array, has the same shaped cell (N) at each of the M indices

    """

    cells = vtk.vtkCellArray()

    # Seemingly, VTK may be compiled as 32 bit or 64 bit.
    # We need to make sure that we convert the trilist to the correct dtype
    # based on this. See numpy_to_vtkIdTypeArray() for details.
    isize = vtk.vtkIdTypeArray().GetDataTypeSize()
    req_dtype = np.int32 if isize == 4 else np.int64
    n_elems = mat.shape[0]
    n_dim = mat.shape[1]
    cells.SetCells(n_elems,
                   numpy_to_vtkIdTypeArray(
                       np.hstack((np.ones(n_elems)[:, None] * n_dim,
                                  mat)).astype(req_dtype).ravel(),
                       deep=1))
    return cells


def numpy_rep_to_vtk(vertices, shapes, edges=None):
    """ converts a numpy representation of vertices and vertex connection graph
      to a polydata object and corresponding cell array

    Parameters
    ----------
    vertices: a Nx3 numpy array of vertex locations
    shapes: a MxK numpy array of vertex connectivity
                       (could be triangles (K=3) or edges (K=2))

    Returns
    -------
    vtk.vtkPolyData
        a polydata object with point set according to vertices,
    vtkCellArray
        a vtkCellArray of the shapes

    """

    mesh = vtk.vtkPolyData()
    points = vtk.vtkPoints()
    points.SetData(numpy_to_vtk(vertices, deep=1))
    mesh.SetPoints(points)

    cells = numpy_to_vtk_cells(shapes)
    if edges is not None:
        if len(edges) > 0:
            edges = numpy_to_vtk_cells(edges)
        else:
            edges = None

    return mesh, cells, edges


def graph_to_vtk(vertices, edges):
    """ converts a numpy representation of vertices and edges
      to a vtkPolyData object

    Parameters
    ----------
    vertices: np.array
        a Nx3 numpy array of vertex locations
    edges: np.array
        a Mx2 numpy array of vertex connectivity
        where the values are the indexes of connected vertices

    Returns
    -------
    vtk.vtkPolyData
        a polydata object with point set according to vertices
        and edges as its Lines

    Raises
    ------
    ValueError
        if edges is not 2d or refers to out of bounds vertices

    """
    if edges.shape[1] != 2:
        raise ValueError('graph_to_vtk() only works on edge lists')
    if np.max(edges) >= len(vertices):
        msg = 'edges refer to non existent vertices {}.'
        raise ValueError(msg.format(np.max(edges)))
    mesh, cells, edges = numpy_rep_to_vtk(vertices, edges)
    mesh.SetLines(cells)
    return mesh


def trimesh_to_vtk(vertices, tris, graph_edges=None):
    """Return a `vtkPolyData` representation of a :obj:`TriMesh` instance

    Parameters
    ----------
    vertices : np.array
        numpy array of Nx3 vertex positions (x,y,z)
    tris: np.array
        numpy array of Mx3 triangle vertex indices (int64)
    graph_edges: np.array
        numpy array of Kx2 of edges to set as the vtkPolyData.Lines

    Returns
    -------
    vtk_mesh : vtk.vtkPolyData
        A VTK mesh representation of the mesh :obj:`trimesh.TriMesh` data

    Raises
    ------
    ValueError:
        If the input trimesh is not 3D
        or tris refers to out of bounds vertex indices

    """

    if tris.shape[1] != 3:
        raise ValueError('trimesh_to_vtk() only works on 3D TriMesh instances')
    if np.max(tris) >= len(vertices):
        msg = 'edges refer to non existent vertices {}.'
        raise ValueError(msg.format(np.max(tris)))
    mesh, cells, edges = numpy_rep_to_vtk(vertices, tris, graph_edges)
    mesh.SetPolys(cells)
    if edges is not None:
        mesh.SetLines(edges)

    return mesh


def vtk_cellarray_to_shape(vtk_cellarray, ncells):
    """Turn a vtkCellArray into a numpyarray of a fixed shape
    assumes your cell array has uniformed sized cells

    Parameters
    ----------
    vtk_cellarray : vtk.vtkCellArray
        a cell array to convert
    ncells: int
        how many cells are in array

    Returns
    -------
    np.array
        cellarray, a ncells x K array of cells, where K is the
        uniform shape of the cells.  Will error if cells are not uniform

    """
    cellarray = vtk_to_numpy(vtk_cellarray)
    cellarray = cellarray.reshape(ncells, int(len(cellarray)/ncells))
    return cellarray[:, 1:]


def decimate_trimesh(trimesh, reduction=.1):
    """ routine to decimate a mesh through vtk

    Parameters
    ----------
    trimesh : trimesh_io.Mesh
        a mesh to decimate
    reduction: float
        factor to decimate (default .1)

    Returns
    -------
    np.array
        points, the Nx3 mesh of vertices
    np.array
        tris, the Kx3 indices of faces

    """

    poly = trimesh_to_vtk(trimesh.vertices, trimesh.faces)
    dec = vtk.vtkDecimatePro()
    dec.SetTargetReduction(reduction)
    dec.PreserveTopologyOn()
    dec.SetInputData(poly)
    dec.Update()
    out_poly = dec.GetOutput()

    points = vtk_to_numpy(out_poly.GetPoints().GetData())
    ntris = out_poly.GetNumberOfPolys()
    tris = vtk_cellarray_to_shape(out_poly.GetPolys().GetData(), ntris)
    return points, tris


def remove_unused_verts(verts, faces):
    """removes unused vertices from a graph or mesh

    Parameters
    ----------
    verts : np.array
        NxD numpy array of vertex locations
    faces : np.array
        MxK numpy array of connected shapes (i.e. edges or tris)
        (entries are indices into verts)

    Returns
    -------
    np.array
        new_verts a filtered set of vertices s
    new_face
        a reindexed set of faces

    """
    used_verts = np.unique(faces.ravel())
    new_verts = verts[used_verts, :]
    new_face = np.zeros(faces.shape, dtype=faces.dtype)
    for i in range(faces.shape[1]):
        new_face[:, i] = np.searchsorted(used_verts, faces[:, i])
    return new_verts, new_face


def poly_to_mesh_components(poly):
    """ converts a vtkPolyData to its numpy components

    Parameters
    ----------
    poly : vtk.vtkPolyData
        a polydate object to convert to numpy components

    Returns
    -------
    np.array
        points, the Nx3 set of vertex locations
    np.array
        tris, the KxD set of faces (assumes a uniform cellarray)
    np.array
        edges, if exists uses the GetLines to make edges

    """
    points = vtk_to_numpy(poly.GetPoints().GetData())
    ntris = poly.GetNumberOfPolys()
    if ntris > 0:
        tris = vtk_cellarray_to_shape(poly.GetPolys().GetData(), ntris)
    else:
        tris = None
    nedges = poly.GetNumberOfLines()
    if nedges > 0:
        edges = vtk_cellarray_to_shape(poly.GetLines().GetData(), nedges)
    else:
        edges = None
    return points, tris, edges


def render_actors(actors, camera=None, do_save=False, filename=None,
                  scale=4, back_color=(1, 1, 1),
                  VIDEO_WIDTH=1080, VIDEO_HEIGHT=720,
                  return_keyframes=False):
    """
    Visualize a set of actors in a 3d scene, optionally saving a snapshot. 
    Creates a window, renderer, interactor, add the actors and starts the visualization
    (can save images and close render window)

    Parameters
    ----------
    actors :  list[vtkActor]
        list of actors to render (see mesh_actor, point_cloud_actor, skeleton_actor)
    camera : :obj:`vtkCamera`
        camera to use for scence (optional..default to fit scene)
    do_save: bool
        write png image to disk, if false will open interactive window (default False)
    filename: str
        filepath to save png image to (default None)
    scale: 
        scale factor to use when saving images to disk (default 4) for higher res images
    back_color: Iterable
        rgb values (0,1) to determine for background color (default 1,1,1 = white)
    return_keyframes : bool
        whether to save a new camera as a keyframes when you press 'k' with window open

    Returns
    -------
    :obj:`vtk.vtkRenderer`
        renderer when code was finished
        (useful for retrieving user input camera position ren.GetActiveCamera())
    (list[vtk.vtkCamera])
        list of vtk cameras when user pressed 'k' (only if return_keyframes=True)

    """
    if do_save:
        assert(filename is not None)
    # create a rendering window and renderer
    ren, renWin, iren = _setup_renderer(
        VIDEO_WIDTH, VIDEO_HEIGHT, back_color, camera=camera)

    for a in actors:
        # assign actor to the renderer
        ren.AddActor(a)

    # render
    if camera is None:
        ren.ResetCamera()
    else:
        ren.ResetCameraClippingRange()
        camera.ViewingRaysModified()

    if return_keyframes:
        key_frame_cameras = []

        def vtkKeyPress(obj, event):
            key = obj.GetKeySym()
            if key == 'k':
                key_camera = vtk.vtkCamera()
                key_camera.DeepCopy(ren.GetActiveCamera())
                key_frame_cameras.append(key_camera)
            return
        iren.AddObserver("KeyPressEvent", vtkKeyPress)
    renWin.Render()

    if do_save is False:
        trackCamera = vtk.vtkInteractorStyleTrackballCamera()
        iren.SetInteractorStyle(trackCamera)
        # enable user interface interactor
        iren.Initialize()
        iren.Render()
        iren.Start()

    if do_save is True:
        renWin.OffScreenRenderingOn()
        w2if = vtk.vtkWindowToImageFilter()
        w2if.SetScale(scale)
        w2if.SetInput(renWin)
        w2if.Update()

        writer = vtk.vtkPNGWriter()
        writer.SetFileName(filename)
        writer.SetInputData(w2if.GetOutput())
        writer.Write()

    renWin.Finalize()

    if return_keyframes:
        return ren, key_frame_cameras
    else:
        return ren


def camera_from_quat(pos_nm, orient_quat, camera_distance=10000, ngl_correct=True):
    """define a vtk camera with a particular orientation

    Parameters
    ----------
    pos_nm: np.array, list, tuple
        an iterator of length 3 containing the focus point of the camera
    orient_quat: np.array, list, tuple
        a len(4) quatenerion (x,y,z,w) describing the rotation of the camera
        such as returned by neuroglancer x,y,z,w all in [0,1] range
    camera_distance: float
        the desired distance from pos_nm to the camera (default = 10000 nm)

    Returns
    -------
    vtk.vtkCamera
        a vtk camera setup according to these rules

    """
    camera = vtk.vtkCamera()
    # define the quaternion in vtk, note the swapped order
    # w,x,y,z instead of x,y,z,w
    quat_vtk = vtk.vtkQuaterniond(orient_quat[3],
                                  orient_quat[0],
                                  orient_quat[1],
                                  orient_quat[2])
    # use this to define a rotation matrix in x,y,z
    # right handed units
    M = np.zeros((3, 3), dtype=np.float32)
    quat_vtk.ToMatrix3x3(M)
    # the default camera orientation is y up
    up = [0, 1, 0]
    # calculate default camera position is backed off in positive z
    pos = [0, 0, camera_distance]

    # set the camera rototation by applying the rotation matrix
    camera.SetViewUp(*np.dot(M, up))
    # set the camera position by applying the rotation matrix
    camera.SetPosition(*np.dot(M, pos))
    if ngl_correct:
        # neuroglancer has positive y going down
        # so apply these azimuth and roll corrections
        # to fix orientatins
        camera.Azimuth(-180)
        camera.Roll(180)

    # shift the camera posiiton and focal position
    # to be centered on the desired location
    p = camera.GetPosition()
    p_new = np.array(p)+pos_nm
    camera.SetPosition(*p_new)
    camera.SetFocalPoint(*pos_nm)
    return camera


def camera_from_ngl_state(state_d, zoom_factor=300.0):
    """define a vtk camera from a neuroglancer state dictionary

    Parameters
    ----------
    state_d: dict
        an neuroglancer state dictionary
    zoom_factor: float
        how much to multiply zoom by to get camera backoff distance
        default = 300 > ngl_zoom = 1 > 300 nm backoff distance

    Returns
    -------
    vtk.vtkCamera
        a vtk camera setup that mathces this state

    """

    orient = state_d.get('perspectiveOrientation', [0.0, 0.0, 0.0, 1.0])
    zoom = state_d.get('perspectiveZoom', 10.0)
    position = state_d['navigation']['pose']['position']
    pos_nm = np.array(position['voxelCoordinates'])*position['voxelSize']
    camera = camera_from_quat(pos_nm, orient, zoom *
                              zoom_factor, ngl_correct=True)

    return camera


def process_colors(color, xyz):
    """ utility function to normalize colors on an set of things

    Parameters
    ----------
    color : np.array
        a Nx3, or a N long, or a 3 long iterator the represents the 
        color or colors  you want to label xyz with
    xyz: np.array
        a NxD matrix you wish to 'color'

    Returns
    -------
    np.array
        a Nx3 or N long array of color values
    bool
        map_colors, whether the colors should be mapped through a colormap
        or used as is

    """
    map_colors = False
    if not isinstance(color, np.ndarray):
        color = np.array(color)
    if color.shape == (len(xyz), 3):
        # then we have explicit colors
        if color.dtype != np.uint8:
            # if not passing uint8 assume 0-1 mapping
            assert(np.max(color) <= 1.0)
            assert(np.min(color) >= 0)
            color = np.uint8(color*255)
    elif color.shape == (len(xyz),):
        # then we want to map colors
        map_colors = True
    elif color.shape == (3,):
        # then we have one explicit color
<<<<<<< HEAD
        assert(np.max(color)<=1.0)
        assert(np.min(color)>=0)
        car = np.array(color*255, dtype=np.uint8)
        color = np.repeat(car[np.newaxis,:],len(xyz),axis=0)
=======
        assert(np.max(color) <= 1.0)
        assert(np.min(color) >= 0)
        car = np.array(color, dtype=np.uint8)*255
        color = np.repeat(car[np.newaxis, :], len(xyz), axis=0)
>>>>>>> acbc0016
    else:
        raise ValueError(
            'color must have shapse Nx3 if explicitly setting, or (N,) if mapping, or (3,)')
    return color, map_colors


def mesh_actor(mesh,
               color=(0, 1, 0),
               opacity=0.1,
               vertex_colors=None,
               face_colors=None,
               lut=None,
               calc_normals=True,
               show_link_edges=False,
               line_width=3):
    """ function for producing a vtkActor from a trimesh_io.Mesh

    Parameters
    ----------
    mesh : trimesh_io.Mesh
        a mesh to visualize
    color: various
        a len 3 iterator of a solid color to label mesh
        overridden by vertex_colors if passed
    opacity: float
        the opacity of the mesh (default .1)
    vertex_colors: np.array
        a np.array Nx3 list of explicit colors  (where N is len(mesh.vertices))
        OR
        a np.array of len(N) list of values to map through a colormap
        default (None) will use color to color mesh
    face_colors: np.array
        a np.array of Mx3 list of explicit colors (where M is the len(mesh.faces))
        OR
        a np.array of len(M) list of values to map through a colormap
        (default None will use color for mesh)
    lut: np.array
        not implemented
    calc_normals: bool
        whether to calculate normals on the mesh.  Default (True)
        will take more time, but will render a smoother mesh
        not compatible with sbow_link_edges. default True
    show_link_edges: bool
        whether to show the link_edges as lines. Will prevent calc_normals.
        default False
    line_width: int
        how thick to show lines (default 3)

    Returns
    -------
    vtk.vtkActor
        vtkActor representing the mesh (to be passed to render_actors)

    """
    if show_link_edges:
        mesh_poly = trimesh_to_vtk(mesh.vertices, mesh.faces, mesh.link_edges)
    else:
        mesh_poly = trimesh_to_vtk(mesh.vertices, mesh.faces, None)
    if vertex_colors is not None:
        vertex_color, map_vertex_color = process_colors(
            vertex_colors, mesh.vertices)
        vtk_vert_colors = numpy_to_vtk(vertex_color)
        vtk_vert_colors.SetName('colors')
        mesh_poly.GetPointData().SetScalars(vtk_vert_colors)

    if face_colors is not None:
        face_color, map_face_colors = process_colors(face_colors, mesh.faces)
        vtk_face_colors = numpy_to_vtk(face_color)
        vtk_face_colors.SetName('colors')
        mesh_poly.GetCellData().SetScalars(vtk_face_colors)

    mesh_mapper = vtk.vtkPolyDataMapper()
    if calc_normals and (not show_link_edges):
        norms = vtk.vtkTriangleMeshPointNormals()
        norms.SetInputData(mesh_poly)
        mesh_mapper.SetInputConnection(norms.GetOutputPort())
    else:
        mesh_mapper.SetInputData(mesh_poly)

    mesh_actor = vtk.vtkActor()

    if lut is not None:
        mesh_mapper.SetLookupTable(lut)
        if face_colors is not None:
            if map_face_colors:
                mesh_mapper.SelectColorArray('colors')
    mesh_mapper.ScalarVisibilityOn()
    mesh_actor.SetMapper(mesh_mapper)
    mesh_actor.GetProperty().SetLineWidth(line_width)
    mesh_actor.GetProperty().SetColor(*color)
    mesh_actor.GetProperty().SetOpacity(opacity)
    return mesh_actor


def skeleton_actor(sk,
                   edge_property=None,
                   vertex_property=None,
                   vertex_data=None,
                   normalize_property=True,
                   color=(0, 0, 0),
                   line_width=3,
                   opacity=0.7,
                   lut_map=None):
    """
    function to make a vtkActor from a skeleton class with different coloring options

    Parameters
    ----------
    sk : skeleton.Skeleton
        the skeleton class to create a render
    edge_property: str
        the key to the edge_properties dictionary on the sk object to use for coloring
        default None .. use color instead
    vertex_property: str
        the key to the vertex_properteis dictionary on the sk object to use for coloring
        default NOne ... use color instead
    vertex_data: np.array
        what data to color skeleton vertices by
        default None... use color intead
    normalize_property: bool
        whether to normalize the property data (edge/vertex) with dividing by np.nanmax
    color: tuple
        a 3 tuple in the [0,1] range of the color of the skeletoni
    line_width: int
        the width of the skeleton (default 3)
    opacity: float
        the opacity [0,1] of the mesh (1 = opaque, 0 = invisible)
    lut_map: np.array
        not implemented

    Returns
    -------
    vtk.vtkActor
        actor representing the skeleton

    """
    sk_mesh = graph_to_vtk(sk.vertices, sk.edges)
    mapper = vtk.vtkPolyDataMapper()
    mapper.SetInputData(sk_mesh)
    if edge_property is not None:
        data = sk.edge_properties[edge_property]
        if normalize_property:
            data = data / np.nanmax(data)
        sk_mesh.GetCellData().SetScalars(numpy_to_vtk(data))
        lut = vtk.vtkLookupTable()
        if lut_map is not None:
            lut_map(lut)
        lut.Build()
        mapper.SetLookupTable(lut)

    data = None
    if vertex_data is None and vertex_property is not None:
        data = sk.vertex_properties[vertex_property]
    else:
        data = vertex_data

    if data is not None:
        if normalize_property:
            data = data / np.nanmax(data)
        sk_mesh.GetPointData().SetScalars(numpy_to_vtk(data))
        lut = vtk.vtkLookupTable()
        if lut_map is not None:
            lut_map(lut)
        lut.Build()
        mapper.ScalarVisibilityOn()
        mapper.SetLookupTable(lut)

    actor = vtk.vtkActor()
    actor.SetMapper(mapper)
    actor.GetProperty().SetLineWidth(line_width)
    actor.GetProperty().SetOpacity(opacity)
    actor.GetProperty().SetColor(color)
    return actor


def point_cloud_actor(xyz,
<<<<<<< HEAD
                     size=100,
                     color=(0,0,0),
                     opacity=1):
=======
                      size=100,
                      color=(0, 0, 0),
                      opacity=0.5):
>>>>>>> acbc0016
    """function to make a vtk.vtkActor from a set of xyz points that renders them as spheres

    Parameters
    ----------
    xyz : np.array
        a Nx3 array of points
    size: float or np.array
        the size of each of the points, or a N long array of sizes of each point
    color: len(3) iterator or np.array
        the color of all the points, or the color of each point individually as a N long array
        or a Nx3 list of explicit colors [0,1] range
    opacity: float
        the [0,1] opacity of mesh

    Returns
    -------
    vtk.vtkActor
        an actor with each of the xyz points as spheres of the specified size and color

    """
    points = vtk.vtkPoints()
    points.SetData(numpy_to_vtk(xyz, deep=True))

    pc = vtk.vtkPolyData()
    pc.SetPoints(points)

    color, map_colors = process_colors(color, xyz)

    vtk_colors = numpy_to_vtk(color)
    vtk_colors.SetName('colors')

    if np.isscalar(size):
        size = np.full(len(xyz), size)
    elif len(size) != len(xyz):
        raise ValueError(
            'Size must be either a scalar or an len(xyz) x 1 array')
    pc.GetPointData().SetScalars(numpy_to_vtk(size))
    pc.GetPointData().AddArray(vtk_colors)

    ss = vtk.vtkSphereSource()
    ss.SetRadius(1)

    glyph = vtk.vtkGlyph3D()
    glyph.SetInputData(pc)
    glyph.SetInputArrayToProcess(3, 0, 0, 0, "colors")
    glyph.SetColorModeToColorByScalar()
    glyph.SetSourceConnection(ss.GetOutputPort())
    glyph.SetScaleModeToScaleByScalar()
    glyph.ScalingOn()
    glyph.Update()

    mapper = vtk.vtkPolyDataMapper()
    mapper.SetInputConnection(glyph.GetOutputPort())
    if map_colors:
        mapper.SetScalarRange(np.min(color), np.max(color))
        mapper.SelectColorArray('colors')

    actor = vtk.vtkActor()
    actor.SetMapper(mapper)
    actor.GetProperty().SetOpacity(opacity)
    return actor


def linked_point_actor(vertices_a, vertices_b,
                       inds_a=None, inds_b=None,
                       line_width=1, color=(0, 0, 0), opacity=0.2):
    """ function for making polydata with lines between pairs of points

    Parameters
    ----------
    vertices_a : np.array
        a Nx3 array of point locations in xyz
    vertices_b : np.array
        a Nx3 array of point locations in xyz
    inds_a: np.array
        the indices in vertices_a to use (default None is all of them)
    inds_b: np.array
        the indices in vertices_b to use (default None is all of them)
    line_width : int
        the width of lines to draw (default 1)
    color : iterator
        a len(3) iterator (tuple, list, np.array) with the color [0,1] to use
    opacity: float
         a [0,1] opacity to render the lines

    Returns
    -------
    vtk.vtkActor
        an actor representing the lines between the points given with the color and opacity
        specified. To be passed to render_actors

    """
    if inds_a is None:
        inds_a = np.arange(len(vertices_a))
    if inds_b is None:
        inds_b = np.arange(len(vertices_b))

    if len(inds_a) != len(inds_b):
        raise ValueError('Linked points must have the same length')

    link_verts = np.vstack((vertices_a[inds_a], vertices_b[inds_b]))
    link_edges = np.vstack((np.arange(len(inds_a)),
                            len(inds_a)+np.arange(len(inds_b))))
    link_poly = graph_to_vtk(link_verts, link_edges.T)

    mapper = vtk.vtkPolyDataMapper()
    mapper.SetInputData(link_poly)

    link_actor = vtk.vtkActor()
    link_actor.SetMapper(mapper)
    link_actor.GetProperty().SetLineWidth(line_width)
    link_actor.GetProperty().SetColor(color)
    link_actor.GetProperty().SetOpacity(opacity)
    return link_actor


def oriented_camera(center, up_vector=(0, -1, 0), backoff=500, backoff_vector=(0, 0, 1)):
    '''
    Generate a camera pointed at a specific location, oriented with a given up
    direction, set to a backoff of the center a fixed distance with a particular direction

    Parameters
    ----------
    center : iterator
        a len 3 iterator (tuple, list, np.array) with the x,y,z location of the camera's focus point
    up_vector: iterator
        a len 3 iterator (tuple, list, np.array) with the dx,dy,dz direction of the camera's up direction
        default (0,-1,0) negative y is up.
    backoff: float
        distance in global space for the camera to be moved backward from the center point (default 500)
    backoff_vector: iterator
        a len 3 iterator (tuple, list, np.array) with the dx,dy,dz direction to back camera off of the focus point

    Returns
    -------
    vtk.vtkCamera
        the camera object representing the desired camera location, orientation and focus parameters

    '''
    camera = vtk.vtkCamera()

    pt_center = center

    vup = np.array(up_vector)
    vup = vup/np.linalg.norm(vup)

    bv = np.array(backoff_vector)
    pt_backoff = pt_center - backoff * 1000 * bv

    camera.SetFocalPoint(*pt_center)
    camera.SetViewUp(*vup)
    camera.SetPosition(*pt_backoff)
    return camera


def render_actors_360(actors, directory, nframes, camera_start=None, start_frame=0,
                      video_width=1280, video_height=720, scale=4, do_save=True, back_color=(1, 1, 1)):
    """
    Function to create a series of png frames which rotates around
    the Azimuth angle of a starting camera
    This will save images as a series of png images in the directory
    specified.
    The movie will start at time 0 and will go to frame nframes,
    completing a 360 degree rotation in that many frames.
    Keep in mind that typical movies are encoded at 15-30
    frames per second and nframes is units of frames.

    Parameters
    ----------
    actors :  list of vtkActor's
        list of vtkActors to render
    directory : str
        folder to save images into
    nframes : int
        number of frames to render
    camera_start : vtk.Camera
        camera to start rotation, default=None will fit actors in scene
    start_frame : int
        number to save the first frame number as... (default 0)
        i.e. frames will start_frame = 5, first file would be 005.png
    video_width : int
        size of video in pixels
    video_height : int
        size of the video in pixels
    scale : int
        how much to expand the image
    do_save : bool
        whether to save the images to disk or just play interactively
    back_color : iterable
        a len(3) iterable with the background color [0,1]rgb
    Returns
    -------
    vtkRenderer
        the renderer used to render
    endframe
        the last frame written
    Example
    -------
    ::
        from meshparty import trimesh_io, trimesh_vtk
        mm = trimesh_io.MeshMeta(disk_cache_path = 'meshes')
        mesh = mm.mesh(filename='mymesh.obj')
        mesh_actor = trimesh_vtk.mesh_actor(mesh)
        mesh_center = np.mean(mesh.vertices, axis=0)
        camera_start = trimesh_vtk.oriented_camera(mesh_center)

        render_actors_360([mesh_actor], 'movie', 360, camera_start=camera_start)
    """
    if camera_start is None:
        frame_0_file = os.path.join(directory, "0000.png")
        ren = render_actors(actors,
                            do_save=True,
                            filename=frame_0_file,
                            VIDEO_WIDTH=video_width,
                            VIDEO_HEIGHT=video_height,
                            back_color=back_color)
        camera_start = ren.GetActiveCamera()

    cameras = []
    times = []
    for k, angle in enumerate(np.linspace(0, 360, nframes)):
        angle_cam = vtk.vtkCamera()
        angle_cam.ShallowCopy(camera_start)
        angle_cam.Azimuth(angle)
        cameras.append(angle_cam)
        times.append(k)

    return render_movie(actors, directory,
                        times=times,
                        cameras=cameras,
                        video_height=video_height,
                        video_width=video_width,
                        scale=scale,
                        do_save=do_save,
                        start_frame=start_frame,
                        back_color=back_color)


def _setup_renderer(video_width, video_height, back_color, camera=None):
    ren = vtk.vtkRenderer()
    renWin = vtk.vtkRenderWindow()
    renWin.AddRenderer(ren)
    renWin.SetSize(video_width, video_height)
    ren.SetBackground(*back_color)
    ren.UseFXAAOn()
    # ren.SetBackground( 1, 1, 1)
    if camera is not None:
        ren.SetActiveCamera(camera)

    # create a renderwindowinteractor
    iren = vtk.vtkRenderWindowInteractor()
    iren.SetRenderWindow(renWin)

    return ren, renWin, iren


def render_movie(actors, directory, times, cameras, start_frame=0,
                 video_width=1280, video_height=720, scale=4,
                 do_save=True, back_color=(1, 1, 1)):
    """
    Function to create a series of png frames based upon a defining 
    a set of cameras at a set of times.
    This will save images as a series of png images in the directory
    specified.
    The movie will start at time 0 and will go to frame np.max(times)
    Reccomend to make times start at 0 and the length of the movie
    you want.  Keep in mind that typical movies are encoded at 15-30
    frames per second and times is units of frames.

    Parameters
    ----------
    actors :  list of vtkActor's
        list of vtkActors to render
    directory : str
        folder to save images into
    times : np.array
        array of K frame times to set the camera to
    cameras : list of vtkCamera's
        array of K vtkCamera objects. movie with have cameras[k]
        at times[k]. 
    start_frame : int
        number to save the first frame number as... (default 0)
        i.e. frames will start_frame = 5, first file would be 005.png
    video_width : int
        size of video in pixels
    video_height : int
        size of the video in pixels
    scale : int
        how much to expand the image
    do_save : bool
        whether to save the images to disk or just play interactively
    Returns
    -------
    vtkRenderer
        the renderer used to render
    endframe
        the last frame written
    Example
    -------
    ::

        from meshparty import trimesh_io, trimesh_vtk
        mm = trimesh_io.MeshMeta(disk_cache_path = 'meshes')
        mesh = mm.mesh(filename='mymesh.obj')
        mesh_actor = trimesh_vtk.mesh_actor(mesh)
        mesh_center = np.mean(mesh.vertices, axis=0)

        camera_start = trimesh_vtk.oriented_camera(mesh_center, backoff = 10000, backoff_vector=(0, 0, 1))
        camera_180 = trimesh_vtk.oriented_camera(mesh_center, backoff = 10000, backoff_vector=(0, 0, -1))
        times = np.array([0, 90, 180])
        cameras = [camera_start, camera_180, camera_start]
        render_movie([mesh_actor],
                'movie',
                times,
                cameras)
    """

    camera_interp = vtk.vtkCameraInterpolator()
    assert(len(times) == len(cameras))
    for t, cam in zip(times, cameras):
        camera_interp.AddCamera(t, cam)

    camera = vtk.vtkCamera()
    # create a rendering window and renderer
    ren, renWin, iren = _setup_renderer(
        video_width, video_height, back_color, camera=camera)

    for a in actors:
        # assign actor to the renderer
        ren.AddActor(a)

    imageFilter = vtk.vtkWindowToImageFilter()
    imageFilter.SetInput(renWin)
    imageFilter.SetScale(scale)
    imageFilter.SetInputBufferTypeToRGB()
    imageFilter.ReadFrontBufferOff()
    imageFilter.Update()

    # Setup movie writer
    if do_save:
        moviewriter = vtk.vtkPNGWriter()
        moviewriter.SetInputConnection(imageFilter.GetOutputPort())
        renWin.OffScreenRenderingOn()

    for i in np.arange(0, np.max(times)+1):
        camera_interp.InterpolateCamera(i, camera)
        ren.ResetCameraClippingRange()
        camera.ViewingRaysModified()
        renWin.Render()

        if do_save:
            filename = os.path.join(directory, "%04d.png" % (i+start_frame))
            moviewriter.SetFileName(filename)
            # Export a current frame
            imageFilter.Update()
            imageFilter.Modified()
            moviewriter.Write()

    renWin.Finalize()
    return renWin, i+start_frame


def scale_bar_actor(center, camera, length=10000, color=(0, 0, 0), linewidth=5, font_size=20):
    """Creates a xyz 3d scale bar actor located at a specific location with a given size

    Parameters
    ----------
    center : iterable
        a length 3 iterable of xyz position
    camera : vtk.vtkCamera
        the camera the scale bar should follow
    length : int, optional
        length of each of the xyz axis, by default 10000
    color : tuple, optional
        color of text and lines, by default (0,0,0)
    linewidth : int, optional
        width of line in pixels, by default 5
    font_size : int, optional
        font size of xyz labels, by default 20

    Returns
    -------
    vtk.vktActor
        scale bar actor to add to render_actors

    """
    axes_actor = vtk.vtkCubeAxesActor2D()
    axes_actor.SetBounds(center[0], center[0]+length,
                         center[1], center[1]+length,
                         center[2], center[2]+length)
    # this means no real labels
    axes_actor.SetLabelFormat("")
    axes_actor.SetCamera(camera)
    # this turns off the tick marks and labelled numbers
    axes_actor.SetNumberOfLabels(0)
    # this affects whether the corner of the 3 axis
    # changes as you rotate the view
    # this option makes it stay constant
    axes_actor.SetFlyModeToNone()
    axes_actor.SetFontFactor(1.0)
    axes_actor.GetProperty().SetColor(*color)
    axes_actor.GetProperty().SetLineWidth(linewidth)
    # this controls the color of text
    tprop = vtk.vtkTextProperty()
    tprop.SetColor(*color)
    # no shadows on text
    tprop.ShadowOff()
    tprop.SetFontSize(font_size)
    # makes the xyz and labels the same
    axes_actor.SetAxisTitleTextProperty(tprop)
    axes_actor.SetAxisLabelTextProperty(tprop)

    return axes_actor<|MERGE_RESOLUTION|>--- conflicted
+++ resolved
@@ -468,17 +468,10 @@
         map_colors = True
     elif color.shape == (3,):
         # then we have one explicit color
-<<<<<<< HEAD
         assert(np.max(color)<=1.0)
         assert(np.min(color)>=0)
         car = np.array(color*255, dtype=np.uint8)
         color = np.repeat(car[np.newaxis,:],len(xyz),axis=0)
-=======
-        assert(np.max(color) <= 1.0)
-        assert(np.min(color) >= 0)
-        car = np.array(color, dtype=np.uint8)*255
-        color = np.repeat(car[np.newaxis, :], len(xyz), axis=0)
->>>>>>> acbc0016
     else:
         raise ValueError(
             'color must have shapse Nx3 if explicitly setting, or (N,) if mapping, or (3,)')
@@ -655,15 +648,9 @@
 
 
 def point_cloud_actor(xyz,
-<<<<<<< HEAD
-                     size=100,
-                     color=(0,0,0),
-                     opacity=1):
-=======
                       size=100,
-                      color=(0, 0, 0),
-                      opacity=0.5):
->>>>>>> acbc0016
+                      color=(0,0,0),
+                      opacity=1):
     """function to make a vtk.vtkActor from a set of xyz points that renders them as spheres
 
     Parameters
